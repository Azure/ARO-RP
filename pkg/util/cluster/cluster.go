package cluster

// Copyright (c) Microsoft Corporation.
// Licensed under the Apache License 2.0.

import (
	"bytes"
	"context"
	"crypto/tls"
	"encoding/json"
	"errors"
	"fmt"
	"math/rand"
	"net"
	"net/http"
	"os"
	"strings"
	"time"

	armsdk "github.com/Azure/azure-sdk-for-go/sdk/azcore/arm"
	"github.com/Azure/azure-sdk-for-go/sdk/azcore/policy"
	"github.com/Azure/azure-sdk-for-go/sdk/azidentity"
	sdkkeyvault "github.com/Azure/azure-sdk-for-go/sdk/resourcemanager/keyvault/armkeyvault"
	"github.com/Azure/azure-sdk-for-go/sdk/resourcemanager/msi/armmsi"
	sdknetwork "github.com/Azure/azure-sdk-for-go/sdk/resourcemanager/network/armnetwork/v2"
	mgmtauthorization "github.com/Azure/azure-sdk-for-go/services/preview/authorization/mgmt/2018-09-01-preview/authorization"
	mgmtfeatures "github.com/Azure/azure-sdk-for-go/services/resources/mgmt/2019-07-01/features"
	"github.com/Azure/go-autorest/autorest"
	"github.com/Azure/go-autorest/autorest/azure"
	"github.com/Azure/go-autorest/autorest/to"
	"github.com/jongio/azidext/go/azidext"
	"github.com/sirupsen/logrus"
	"github.com/spf13/viper"

	"k8s.io/apimachinery/pkg/util/wait"

	"github.com/Azure/ARO-RP/pkg/api"
	v20240812preview "github.com/Azure/ARO-RP/pkg/api/v20240812preview"
	mgmtredhatopenshift20240812preview "github.com/Azure/ARO-RP/pkg/client/services/redhatopenshift/mgmt/2024-08-12-preview/redhatopenshift"
	"github.com/Azure/ARO-RP/pkg/deploy/assets"
	"github.com/Azure/ARO-RP/pkg/deploy/generator"
	"github.com/Azure/ARO-RP/pkg/env"
	"github.com/Azure/ARO-RP/pkg/util/arm"
	"github.com/Azure/ARO-RP/pkg/util/azureclient"
	"github.com/Azure/ARO-RP/pkg/util/azureclient/azuresdk/armkeyvault"
	"github.com/Azure/ARO-RP/pkg/util/azureclient/azuresdk/armnetwork"
	"github.com/Azure/ARO-RP/pkg/util/azureclient/mgmt/authorization"
	"github.com/Azure/ARO-RP/pkg/util/azureclient/mgmt/compute"
	"github.com/Azure/ARO-RP/pkg/util/azureclient/mgmt/features"
	redhatopenshift20240812preview "github.com/Azure/ARO-RP/pkg/util/azureclient/mgmt/redhatopenshift/2024-08-12-preview/redhatopenshift"
	"github.com/Azure/ARO-RP/pkg/util/azureerrors"
	utilgraph "github.com/Azure/ARO-RP/pkg/util/graph"
	"github.com/Azure/ARO-RP/pkg/util/pointerutils"
	"github.com/Azure/ARO-RP/pkg/util/rbac"
	"github.com/Azure/ARO-RP/pkg/util/uuid"
	"github.com/Azure/ARO-RP/pkg/util/version"
)

type ClusterConfig struct {
	ClusterName           string `mapstructure:"CLUSTER"`
	SubscriptionID        string `mapstructure:"AZURE_SUBSCRIPTION_ID"`
	TenantID              string `mapstructure:"AZURE_TENANT_ID"`
	Location              string `mapstructure:"LOCATION"`
	AzureEnvironment      string `mapstructure:"AZURE_ENVIRONMENT"`
	UseWorkloadIdentity   bool   `mapstructure:"USE_WI"`
	WorkloadIdentityRoles string `mapstructure:"PLATFORM_WORKLOAD_IDENTITY_ROLE_SETS"`
	IsCI                  bool   `mapstructure:"CI"`
	RpMode                string `mapstructure:"RP_MODE"`
	VnetResourceGroup     string `mapstructure:"CLUSTER_RESOURCEGROUP"`
	RPResourceGroup       string `mapstructure:"RESOURCEGROUP"`
	OSClusterVersion      string `mapstructure:"OS_CLUSTER_VERSION"`
	FPServicePrincipalID  string `mapstructure:"AZURE_FP_SERVICE_PRINCIPAL_ID"`
	IsPrivate             bool   `mapstructure:"PRIVATE_CLUSTER"`
	NoInternet            bool   `mapstructure:"NO_INTERNET"`
	MockMSIObjectID       string `mapstructure:"MOCK_MSI_OBJECT_ID"`

	MasterVMSize string `mapstructure:"MASTER_VM_SIZE"`
	WorkerVMSize string `mapstructure:"WORKER_VM_SIZE"`
}

func (cc *ClusterConfig) IsLocalDevelopmentMode() bool {
	return strings.EqualFold(cc.RpMode, "development")
}

type Cluster struct {
	log                *logrus.Entry
	Config             *ClusterConfig
	ciParentVnet       string
	workloadIdentities map[string]api.PlatformWorkloadIdentity

	spGraphClient            *utilgraph.GraphServiceClient
	deployments              features.DeploymentsClient
	groups                   features.ResourceGroupsClient
	openshiftclusters        InternalClient
	securitygroups           armnetwork.SecurityGroupsClient
	subnets                  armnetwork.SubnetsClient
	routetables              armnetwork.RouteTablesClient
	roleassignments          authorization.RoleAssignmentsClient
	roledefinitions          authorization.RoleDefinitionsClient
	peerings                 armnetwork.VirtualNetworkPeeringsClient
	ciParentVnetPeerings     armnetwork.VirtualNetworkPeeringsClient
	vaultsClient             armkeyvault.VaultsClient
	msiClient                armmsi.UserAssignedIdentitiesClient
	diskEncryptionSetsClient compute.DiskEncryptionSetsClient
}

const GenerateSubnetMaxTries = 100
const localDefaultURL string = "https://localhost:8443"
const DefaultMasterVmSize = api.VMSizeStandardD8sV3
const DefaultWorkerVmSize = api.VMSizeStandardD4sV3
const diskCsiRoleMissingPermission = "Microsoft.Compute/diskEncryptionSets/read"
const diskCsiRoleName = "tmpDiskCsiAdditionalPerm"

func insecureLocalClient() *http.Client {
	return &http.Client{
		Transport: &http.Transport{
			TLSClientConfig: &tls.Config{
				InsecureSkipVerify: true,
			},
		},
	}
}

func NewClusterConfigFromEnv() (*ClusterConfig, error) {
	var conf ClusterConfig
	viper.AutomaticEnv()
	viper.SetOptions(viper.ExperimentalBindStruct())
	err := viper.Unmarshal(&conf)

	if err != nil {
		return nil, fmt.Errorf("error parsing env vars: %w", err)
	}

	if conf.ClusterName == "" {
		return nil, fmt.Errorf("cluster Name must be set")
	}

	if conf.UseWorkloadIdentity && conf.WorkloadIdentityRoles == "" {
		return nil, fmt.Errorf("workload Identity Role Set must be set")
	}

	if conf.RPResourceGroup == "" {
		return nil, fmt.Errorf("resource group must be set")
	}

	if conf.FPServicePrincipalID == "" {
		return nil, fmt.Errorf("fP Service Principal ID must be set")
	}

	if conf.IsCI {
		conf.VnetResourceGroup = conf.ClusterName
	} else {
		conf.VnetResourceGroup = conf.RPResourceGroup
	}

	if !conf.IsCI && conf.VnetResourceGroup == "" {
		return nil, fmt.Errorf("resource Group must be set")
	}

	if conf.OSClusterVersion == "" {
		conf.OSClusterVersion = version.DefaultInstallStream.Version.String()
	}

	if conf.AzureEnvironment == "" {
		conf.AzureEnvironment = "AZUREPUBLICCLOUD"
	}

	if conf.MasterVMSize == "" {
		conf.MasterVMSize = DefaultMasterVmSize.String()
	}
	if conf.WorkerVMSize == "" {
		conf.WorkerVMSize = DefaultWorkerVmSize.String()
	}

	return &conf, nil
}

func New(log *logrus.Entry, conf *ClusterConfig) (*Cluster, error) {
	azEnvironment, err := azureclient.EnvironmentFromName(conf.AzureEnvironment)

	if err != nil {
		return nil, fmt.Errorf("can't parse Azure environment: %w", err)
	}

	options := azEnvironment.EnvironmentCredentialOptions()

	spTokenCredential, err := azidentity.NewEnvironmentCredential(options)
	if err != nil {
		return nil, err
	}

	spGraphClient, err := azEnvironment.NewGraphServiceClient(spTokenCredential)
	if err != nil {
		return nil, err
	}

	scopes := []string{azEnvironment.ResourceManagerScope}
	authorizer := azidext.NewTokenCredentialAdapter(spTokenCredential, scopes)

	armOption := armsdk.ClientOptions{
		ClientOptions: policy.ClientOptions{
			Cloud: options.Cloud,
		},
	}

	clientOptions := azEnvironment.ArmClientOptions()

	vaultClient, err := armkeyvault.NewVaultsClient(conf.SubscriptionID, spTokenCredential, &armOption)
	if err != nil {
		return nil, err
	}

	securityGroupsClient, err := armnetwork.NewSecurityGroupsClient(conf.SubscriptionID, spTokenCredential, clientOptions)
	diskEncryptionSetsClient := compute.NewDiskEncryptionSetsClient(conf.SubscriptionID, authorizer)

	if err != nil {
		return nil, err
	}

	subnetsClient, err := armnetwork.NewSubnetsClient(conf.SubscriptionID, spTokenCredential, clientOptions)
	if err != nil {
		return nil, err
	}

	routeTablesClient, err := armnetwork.NewRouteTablesClient(conf.SubscriptionID, spTokenCredential, clientOptions)
	if err != nil {
		return nil, err
	}

	virtualNetworkPeeringsClient, err := armnetwork.NewVirtualNetworkPeeringsClient(conf.SubscriptionID, spTokenCredential, clientOptions)
	if err != nil {
		return nil, err
	}

	msiClient, err := armmsi.NewUserAssignedIdentitiesClient(conf.SubscriptionID, spTokenCredential, clientOptions)
	if err != nil {
		return nil, err
	}

	clusterClient := &internalClient[mgmtredhatopenshift20240812preview.OpenShiftCluster, v20240812preview.OpenShiftCluster]{
		externalClient: redhatopenshift20240812preview.NewOpenShiftClustersClient(&azEnvironment, conf.SubscriptionID, authorizer),
		converter:      api.APIs[v20240812preview.APIVersion].OpenShiftClusterConverter,
	}

	c := &Cluster{
		log:    log,
		Config: conf,
		//		env:                environment,
		workloadIdentities: make(map[string]api.PlatformWorkloadIdentity),

		spGraphClient:            spGraphClient,
		deployments:              features.NewDeploymentsClient(&azEnvironment, conf.SubscriptionID, authorizer),
		groups:                   features.NewResourceGroupsClient(&azEnvironment, conf.SubscriptionID, authorizer),
		openshiftclusters:        clusterClient,
		securitygroups:           securityGroupsClient,
		subnets:                  subnetsClient,
		routetables:              routeTablesClient,
		roleassignments:          authorization.NewRoleAssignmentsClient(&azEnvironment, conf.SubscriptionID, authorizer),
		roledefinitions:          authorization.NewRoleDefinitionsClient(&azEnvironment, conf.SubscriptionID, authorizer),
		peerings:                 virtualNetworkPeeringsClient,
		vaultsClient:             vaultClient,
		msiClient:                *msiClient,
		diskEncryptionSetsClient: diskEncryptionSetsClient,
	}

	if c.Config.IsCI && c.Config.IsLocalDevelopmentMode() {
		// Only peer if CI=true and RP_MODE=development
		c.ciParentVnet = fmt.Sprintf("/subscriptions/%s/resourceGroups/%s/providers/Microsoft.Network/virtualNetworks/dev-vpn-vnet", c.Config.SubscriptionID, c.Config.RPResourceGroup)

		r, err := azure.ParseResourceID(c.ciParentVnet)
		if err != nil {
			return nil, err
		}

		ciVirtualNetworkPeeringsClient, err := armnetwork.NewVirtualNetworkPeeringsClient(r.SubscriptionID, spTokenCredential, clientOptions)
		if err != nil {
			return nil, err
		}

		c.ciParentVnetPeerings = ciVirtualNetworkPeeringsClient
	}

	return c, nil
}

type appDetails struct {
	applicationId     string
	applicationSecret string
	SPId              string
}

func (c *Cluster) createApp(ctx context.Context, clusterName string) (applicationDetails appDetails, err error) {
	c.log.Infof("Creating AAD application")
	appID, appSecret, err := c.createApplication(ctx, "aro-"+clusterName)
	if err != nil {
		return appDetails{}, err
	}

	c.log.Infof("Creating service principal")
	spID, err := c.createServicePrincipal(ctx, appID)
	if err != nil {
		return appDetails{}, err
	}

	return appDetails{appID, appSecret, spID}, nil
}

func (c *Cluster) SetupServicePrincipalRoleAssignments(ctx context.Context, diskEncryptionSetID string, clusterServicePrincipalID string) error {
	c.log.Info("creating role assignments")

	for _, scope := range []struct{ resource, role string }{
		{"/subscriptions/" + c.Config.SubscriptionID + "/resourceGroups/" + c.Config.VnetResourceGroup + "/providers/Microsoft.Network/virtualNetworks/dev-vnet", rbac.RoleNetworkContributor},
		{"/subscriptions/" + c.Config.SubscriptionID + "/resourceGroups/" + c.Config.VnetResourceGroup + "/providers/Microsoft.Network/routeTables/" + c.Config.ClusterName + "-rt", rbac.RoleNetworkContributor},
		{diskEncryptionSetID, rbac.RoleReader},
	} {
		for _, principalID := range []string{clusterServicePrincipalID, c.Config.FPServicePrincipalID} {
			for i := 0; i < 5; i++ {
				_, err := c.roleassignments.Create(
					ctx,
					scope.resource,
					uuid.DefaultGenerator.Generate(),
					mgmtauthorization.RoleAssignmentCreateParameters{
						RoleAssignmentProperties: &mgmtauthorization.RoleAssignmentProperties{
							RoleDefinitionID: to.StringPtr("/subscriptions/" + c.Config.SubscriptionID + "/providers/Microsoft.Authorization/roleDefinitions/" + scope.role),
							PrincipalID:      &principalID,
							PrincipalType:    mgmtauthorization.ServicePrincipal,
						},
					},
				)

				// Ignore if the role assignment already exists
				if detailedError, ok := err.(autorest.DetailedError); ok {
					if detailedError.StatusCode == http.StatusConflict {
						err = nil
					}
				}

				if err != nil && i < 4 {
					// Sometimes we see HashConflictOnDifferentRoleAssignmentIds.
					// Retry a few times.
					c.log.Print(err)
					continue
				}
				if err != nil {
					return err
				}

				break
			}
		}
	}

	return nil
}

func (c *Cluster) GetPlatformWIRoles() ([]api.PlatformWorkloadIdentityRole, error) {
	var wiRoleSets []api.PlatformWorkloadIdentityRoleSetProperties

	if err := json.Unmarshal([]byte(c.Config.WorkloadIdentityRoles), &wiRoleSets); err != nil {
		return nil, fmt.Errorf("failed to parse JSON: %w", err)
	}

	for _, rs := range wiRoleSets {
		if strings.HasPrefix(c.Config.OSClusterVersion, rs.OpenShiftVersion) {
			return rs.PlatformWorkloadIdentityRoles, nil
		}
	}

	return nil, fmt.Errorf("workload identity role sets for version %s not found", c.Config.OSClusterVersion)
}

func (c *Cluster) SetupWorkloadIdentity(ctx context.Context, vnetResourceGroup string) error {
	platformWorkloadIdentityRoles, err := c.GetPlatformWIRoles()
	if err != nil {
		return fmt.Errorf("failed parsing platformWI Roles: %w", err)
	}

	platformWorkloadIdentityRoles = append(platformWorkloadIdentityRoles, api.PlatformWorkloadIdentityRole{
		OperatorName:     "aro-Cluster",
		RoleDefinitionID: "/providers/Microsoft.Authorization/roleDefinitions/ef318e2a-8334-4a05-9e4a-295a196c6a6e",
	})

	c.log.Info("Assigning role to mock msi client")
	c.roleassignments.Create(
		ctx,
		fmt.Sprintf("/subscriptions/%s/resourceGroups/%s", c.Config.SubscriptionID, vnetResourceGroup),
		uuid.DefaultGenerator.Generate(),
		mgmtauthorization.RoleAssignmentCreateParameters{
			RoleAssignmentProperties: &mgmtauthorization.RoleAssignmentProperties{
				RoleDefinitionID: to.StringPtr("/providers/Microsoft.Authorization/roleDefinitions/ef318e2a-8334-4a05-9e4a-295a196c6a6e"),
				PrincipalID:      &c.Config.MockMSIObjectID,
				PrincipalType:    mgmtauthorization.ServicePrincipal,
			},
		},
	)

	for _, wi := range platformWorkloadIdentityRoles {
		c.log.Infof("creating WI: %s", wi.OperatorName)
		resp, err := c.msiClient.CreateOrUpdate(ctx, vnetResourceGroup, wi.OperatorName, armmsi.Identity{
			Location: to.StringPtr(c.Config.Location),
		}, nil)
		if err != nil {
			return err
		}
		_, err = c.roleassignments.Create(
			ctx,
			fmt.Sprintf("/subscriptions/%s/resourceGroups/%s", c.Config.SubscriptionID, vnetResourceGroup),
			uuid.DefaultGenerator.Generate(),
			mgmtauthorization.RoleAssignmentCreateParameters{
				RoleAssignmentProperties: &mgmtauthorization.RoleAssignmentProperties{
					RoleDefinitionID: &wi.RoleDefinitionID,
					PrincipalID:      resp.Properties.PrincipalID,
					PrincipalType:    mgmtauthorization.ServicePrincipal,
				},
			},
		)
		if err != nil {
			return err
		}

		if wi.OperatorName != "aro-Cluster" {
			c.workloadIdentities[wi.OperatorName] = api.PlatformWorkloadIdentity{
				ResourceID: *resp.ID,
			}
		}
		// TODO ARO-15117: Remove this once builtin roles for disk-csi-driver has
		// `Microsoft.Compute/diskEncryptionSets/read` permission
		if wi.OperatorName == "disk-csi-driver" {
			c.log.Infof("Adding '%s' permission to disk-csi-driver wi.", diskCsiRoleMissingPermission)
			if err = c.workaroundDiskCsiPermissions(ctx, resp.Properties.PrincipalID); err != nil {
				c.log.Warnf("error applying disk-csi-driver permissions workaround. Ignoring: %v", err)
			}
		}
	}

	return nil
}

func (c *Cluster) workaroundDiskCsiPermissions(ctx context.Context, diskCsiDriverPrincipalID *string) error {
	allRoledefs, err := c.roledefinitions.List(ctx, fmt.Sprintf("/subscriptions/%s", c.Config.SubscriptionID), "")
	if err != nil {
		return fmt.Errorf("error getting existing roles: %w", err)
	}

	roleID := uuid.DefaultGenerator.Generate()
	for _, rd := range allRoledefs {
		if *rd.RoleName == diskCsiRoleName {
			roleID = *rd.Name
		}
	}

	workaroundRole, err := c.roledefinitions.CreateOrUpdate(ctx, fmt.Sprintf("/subscriptions/%s", c.Config.SubscriptionID), roleID, mgmtauthorization.RoleDefinition{
		RoleDefinitionProperties: &mgmtauthorization.RoleDefinitionProperties{
			RoleName:    to.StringPtr(diskCsiRoleName),
			Description: to.StringPtr("Tmp disk csi role"),
			Permissions: &[]mgmtauthorization.Permission{
				{
					Actions: &[]string{diskCsiRoleMissingPermission},
				},
			},
			AssignableScopes: &[]string{fmt.Sprintf("/subscriptions/%s", c.Config.SubscriptionID)},
		},
	})
	if err != nil {
		return fmt.Errorf("error creating/updating workaround role: %w", err)
	}
	_, err = c.roleassignments.Create(
		ctx,
		fmt.Sprintf("/subscriptions/%s/resourceGroups/%s", c.Config.SubscriptionID, c.Config.VnetResourceGroup),
		uuid.DefaultGenerator.Generate(),
		mgmtauthorization.RoleAssignmentCreateParameters{
			RoleAssignmentProperties: &mgmtauthorization.RoleAssignmentProperties{
				RoleDefinitionID: workaroundRole.ID,
				PrincipalID:      diskCsiDriverPrincipalID,
				PrincipalType:    mgmtauthorization.ServicePrincipal,
			},
		},
	)
	if err != nil {
		return fmt.Errorf("error assigning workaround role to principal: %w", err)
	}

	return nil
}

func (c *Cluster) Create(ctx context.Context) error {
	c.log.Info("Creating cluster")
	clusterGet, err := c.openshiftclusters.Get(ctx, c.Config.VnetResourceGroup, c.Config.ClusterName)
	c.log.Info("Got cluster ref")
	if err == nil {
		if clusterGet.Properties.ProvisioningState == api.ProvisioningStateFailed {
			return fmt.Errorf("cluster exists and is in failed provisioning state, please delete and retry: %s, %s", clusterGet.ID, c.Config.VnetResourceGroup)
		}
		c.log.Print("cluster already exists, skipping create")
		return nil
	}

	appDetails := appDetails{}
	if !c.Config.UseWorkloadIdentity {
		c.log.Info("Creating app")
		appDetails, err = c.createApp(ctx, c.Config.ClusterName)
		if err != nil {
			return err
		}
	}

	visibility := api.VisibilityPublic

	if c.Config.IsPrivate || c.Config.NoInternet {
		visibility = api.VisibilityPrivate
	}

	if c.Config.IsCI {
		c.log.Infof("creating resource group")
		_, err = c.groups.CreateOrUpdate(ctx, c.Config.VnetResourceGroup, mgmtfeatures.ResourceGroup{
			Location: to.StringPtr(c.Config.Location),
		})
		if err != nil {
			return err
		}
	}

	asset, err := assets.EmbeddedFiles.ReadFile(generator.FileClusterPredeploy)
	if err != nil {
		return err
	}

	var template map[string]interface{}
	err = json.Unmarshal(asset, &template)
	if err != nil {
		return err
	}

	addressPrefix, masterSubnet, workerSubnet, err := c.generateSubnets()

	if err != nil {
		return err
	}

	diskEncryptionSetName := fmt.Sprintf(
		"%s%s",
		c.Config.VnetResourceGroup,
		generator.SharedDiskEncryptionSetNameSuffix,
	)

	var kvName string
	if !c.Config.IsCI {
		if len(c.Config.VnetResourceGroup) > 10 {
			// keyvault names need to have a maximum length of 24,
			// so we need to cut off some chars if the resource group name is too long
			kvName = c.Config.VnetResourceGroup[:10] + generator.SharedDiskEncryptionKeyVaultNameSuffix
		} else {
			kvName = c.Config.VnetResourceGroup + generator.SharedDiskEncryptionKeyVaultNameSuffix
		}
	} else {
		// if DES already exists in RG, then reuse KV hosting the key of this DES,
		// otherwise, name is limited to 24 characters, but must be globally unique,
		// so we generate a name randomly until it is available
		diskEncryptionSet, err := c.diskEncryptionSetsClient.Get(ctx, c.Config.VnetResourceGroup, diskEncryptionSetName)
		if err == nil {
			if diskEncryptionSet.EncryptionSetProperties == nil ||
				diskEncryptionSet.EncryptionSetProperties.ActiveKey == nil ||
				diskEncryptionSet.EncryptionSetProperties.ActiveKey.SourceVault == nil ||
				diskEncryptionSet.EncryptionSetProperties.ActiveKey.SourceVault.ID == nil {
				return fmt.Errorf("no valid Key Vault found in Disk Encryption Set: %v. Delete the Disk Encryption Set and retry", diskEncryptionSet)
			}
			ID := *diskEncryptionSet.EncryptionSetProperties.ActiveKey.SourceVault.ID
			var found bool
			_, kvName, found = strings.Cut(ID, "/providers/Microsoft.KeyVault/vaults/")
			if !found {
				return fmt.Errorf("could not find Key Vault name in ID: %v", ID)
			}
		} else {
			if autorestErr, ok := err.(autorest.DetailedError); !ok ||
				autorestErr.Response == nil ||
				autorestErr.Response.StatusCode != http.StatusNotFound {
				return fmt.Errorf("failed to get Disk Encryption Set: %v", err)
			}
			for {
				kvName = "kv-" + uuid.DefaultGenerator.Generate()[:21]
				result, err := c.vaultsClient.CheckNameAvailability(
					ctx,
					sdkkeyvault.VaultCheckNameAvailabilityParameters{Name: &kvName, Type: to.StringPtr("Microsoft.KeyVault/vaults")},
					nil,
				)
				if err != nil {
					return err
				}

				if result.NameAvailable == nil {
					return fmt.Errorf("have unexpected nil NameAvailable for key vault: %v", kvName)
				}

				if *result.NameAvailable {
					break
				}
				c.log.Infof("key vault %v is not available and we will try an other one", kvName)
			}
		}
	}

	parameters := map[string]*arm.ParametersParameter{
		"clusterName":         {Value: c.Config.ClusterName},
		"ci":                  {Value: c.Config.IsCI},
		"vnetAddressPrefix":   {Value: addressPrefix},
		"masterAddressPrefix": {Value: masterSubnet},
		"workerAddressPrefix": {Value: workerSubnet},
		"kvName":              {Value: kvName},
	}

	// TODO: ick
	if os.Getenv("NO_INTERNET") != "" {
		parameters["routes"] = &arm.ParametersParameter{
			Value: []sdknetwork.Route{
				{
					Properties: &sdknetwork.RoutePropertiesFormat{
						AddressPrefix: pointerutils.ToPtr("0.0.0.0/0"),
						NextHopType:   pointerutils.ToPtr(sdknetwork.RouteNextHopTypeNone),
					},
					Name: pointerutils.ToPtr("blackhole"),
				},
			},
		}
	}

	armctx, cancel := context.WithTimeout(ctx, 10*time.Minute)
	defer cancel()

	c.log.Info("predeploying ARM template")
	err = c.deployments.CreateOrUpdateAndWait(armctx, c.Config.VnetResourceGroup, c.Config.ClusterName, mgmtfeatures.Deployment{
		Properties: &mgmtfeatures.DeploymentProperties{
			Template:   template,
			Parameters: parameters,
			Mode:       mgmtfeatures.Incremental,
		},
	})
	if err != nil {
		return err
	}

	diskEncryptionSetID := fmt.Sprintf(
		"/subscriptions/%s/resourceGroups/%s/providers/Microsoft.Compute/diskEncryptionSets/%s",
		c.Config.SubscriptionID,
		c.Config.VnetResourceGroup,
		diskEncryptionSetName,
	)

	if c.Config.UseWorkloadIdentity {
		c.log.Info("creating WIs")
		if err := c.SetupWorkloadIdentity(ctx, c.Config.VnetResourceGroup); err != nil {
			return fmt.Errorf("error setting up Workload Identity Roles: %w", err)
		}
	} else {
		c.log.Info("creating Classic role assignments")
		c.SetupServicePrincipalRoleAssignments(ctx, diskEncryptionSetID, appDetails.SPId)
	}
	fipsMode := true

	// Don't install with FIPS in a local dev, non-CI environment
	if !c.ci && env.IsLocalDevelopmentMode() {
		fipsMode = false
	}

	c.log.Info("creating cluster")
<<<<<<< HEAD
	err = c.createCluster(ctx, c.Config.VnetResourceGroup, c.Config.ClusterName, appDetails.applicationId, appDetails.applicationSecret, diskEncryptionSetID, visibility, c.Config.OSClusterVersion)

=======
	err = c.createCluster(ctx, vnetResourceGroup, clusterName, appDetails.applicationId, appDetails.applicationSecret, diskEncryptionSetID, visibility, osClusterVersion, apiMasterVmSize, apiWorkerVmSize, fipsMode)
>>>>>>> af1c76f8
	if err != nil {
		return err
	}

	if c.Config.IsCI {
		c.log.Info("fixing up NSGs")
		err = c.fixupNSGs(ctx, c.Config.VnetResourceGroup, c.Config.ClusterName)
		if err != nil {
			return err
		}

		if env.IsLocalDevelopmentMode() {
			c.log.Info("peering subnets to CI infra")
			err = c.peerSubnetsToCI(ctx, c.Config.VnetResourceGroup)
			if err != nil {
				return err
			}
		}
	}

	c.log.Info("done")
	return nil
}

// ipRangesContainCIDR checks, weather any of the ipRanges overlap with the cidr string. In case cidr isn't valid, false is returned.
func ipRangesContainCIDR(ipRanges []*net.IPNet, cidr string) (bool, error) {
	_, cidrNet, err := net.ParseCIDR(cidr)
	if err != nil {
		return false, err
	}

	for _, snet := range ipRanges {
		if snet.Contains(cidrNet.IP) || cidrNet.Contains(snet.IP) {
			return true, nil
		}
	}
	return false, nil
}

// GetIPRangesFromSubnet converts a given azure subnet to a list if IPNets.
// Because an az subnet can cover multiple ipranges, we need to return a slice
// instead of just a single ip range. This function never errors. If something
// goes wrong, it instead returns an empty list.
func GetIPRangesFromSubnet(subnet *sdknetwork.Subnet) []*net.IPNet {
	ipRanges := []*net.IPNet{}
	if subnet.Properties.AddressPrefix != nil {
		_, ipRange, err := net.ParseCIDR(*subnet.Properties.AddressPrefix)
		if err == nil {
			ipRanges = append(ipRanges, ipRange)
		}
	}

	if subnet.Properties.AddressPrefixes == nil {
		return ipRanges
	}

	for _, snetPrefix := range subnet.Properties.AddressPrefixes {
		_, ipRange, err := net.ParseCIDR(*snetPrefix)
		if err == nil {
			ipRanges = append(ipRanges, ipRange)
		}
	}
	return ipRanges
}

func (c *Cluster) generateSubnets() (vnetPrefix string, masterSubnet string, workerSubnet string, err error) {
	// pick a random 23 in range [10.3.0.0, 10.127.255.0], making sure it doesn't
	// conflict with other subnets present in out dev-vnet
	// 10.0.0.0/16 is used by dev-vnet to host CI
	// 10.1.0.0/24 is used by rp-vnet to host Proxy VM
	// 10.2.0.0/24 is used by dev-vpn-vnet to host VirtualNetworkGateway

	allSubnets, err := c.subnets.List(context.Background(), c.Config.VnetResourceGroup, "dev-vnet", nil)
	if err != nil {
		c.log.Warnf("Error getting existing subnets. Continuing regardless: %v", err)
	}

	ipRanges := []*net.IPNet{}
	for _, snet := range allSubnets {
		ipRanges = append(ipRanges, GetIPRangesFromSubnet(snet)...)
	}

	for i := 1; i < GenerateSubnetMaxTries; i++ {
		var x, y int
		// Local Dev clusters are limited to /16 dev-vnet
		if !c.Config.IsCI {
			x, y = 0, 2*rand.Intn(128)
		} else {
			x, y = rand.Intn((124))+3, 2*rand.Intn(128)
		}
		c.log.Infof("Generate Subnet try: %d\n", i)
		vnetPrefix = fmt.Sprintf("10.%d.%d.0/23", x, y)
		masterSubnet = fmt.Sprintf("10.%d.%d.0/24", x, y)
		workerSubnet = fmt.Sprintf("10.%d.%d.0/24", x, y+1)

		masterSubnetOverlaps, err := ipRangesContainCIDR(ipRanges, masterSubnet)
		if err != nil || masterSubnetOverlaps {
			continue
		}

		workerSubnetOverlaps, err := ipRangesContainCIDR(ipRanges, workerSubnet)
		if err != nil || workerSubnetOverlaps {
			continue
		}

		c.log.Infof("Generated subnets: vnet: %s, master: %s, worker: %s\n", vnetPrefix, masterSubnet, workerSubnet)
		return vnetPrefix, masterSubnet, workerSubnet, nil
	}

	return vnetPrefix, masterSubnet, workerSubnet, fmt.Errorf("was not able to generate master and worker subnets after %v tries", GenerateSubnetMaxTries)
}

func (c *Cluster) Delete(ctx context.Context, vnetResourceGroup, clusterName string) error {
	c.log.Infof("Deleting cluster %s in resource group %s", clusterName, vnetResourceGroup)
	var errs []error

	if c.Config.IsCI {
		oc, err := c.openshiftclusters.Get(ctx, vnetResourceGroup, clusterName)
		clusterResourceGroup := fmt.Sprintf("aro-%s", clusterName)
		if err != nil {
			c.log.Errorf("CI E2E cluster %s not found in resource group %s", clusterName, vnetResourceGroup)
			errs = append(errs, err)
		}
		if oc.Properties.ServicePrincipalProfile != nil {
			errs = append(errs,
				c.deleteApplication(ctx, oc.Properties.ServicePrincipalProfile.ClientID),
			)
		}

		errs = append(errs,
			c.deleteCluster(ctx, vnetResourceGroup, clusterName),
			c.deleteWimiRoleAssignments(ctx, vnetResourceGroup),
			c.deleteWI(ctx, vnetResourceGroup),
			c.ensureResourceGroupDeleted(ctx, clusterResourceGroup),
			c.deleteResourceGroup(ctx, vnetResourceGroup),
		)

		if env.IsLocalDevelopmentMode() { //PR E2E
			errs = append(errs,
				c.deleteVnetPeerings(ctx, vnetResourceGroup),
			)
		}
	} else {
		errs = append(errs,
			c.deleteRoleAssignments(ctx, vnetResourceGroup, clusterName),
			c.deleteCluster(ctx, vnetResourceGroup, clusterName),
			c.deleteWimiRoleAssignments(ctx, vnetResourceGroup),
			c.deleteWI(ctx, vnetResourceGroup),
			c.deleteDeployment(ctx, vnetResourceGroup, clusterName), // Deleting the deployment does not clean up the associated resources
			c.deleteVnetResources(ctx, vnetResourceGroup, "dev-vnet", clusterName),
		)
	}

	c.log.Info("done")
	return errors.Join(errs...)
}

func (c *Cluster) deleteWI(ctx context.Context, resourceGroup string) error {
	if !c.Config.UseWorkloadIdentity {
		c.log.Info("Skipping deletion of workload identity roles")
		return nil
	}
	c.log.Info("deleting WIs")
	platformWorkloadIdentityRoles, err := c.GetPlatformWIRoles()
	if err != nil {
		return fmt.Errorf("failure parsing Platform WI Roles, unable to remove them: %w", err)
	}
	platformWorkloadIdentityRoles = append(platformWorkloadIdentityRoles, api.PlatformWorkloadIdentityRole{
		OperatorName:     "aro-Cluster",
		RoleDefinitionID: "/providers/Microsoft.Authorization/roleDefinitions/ef318e2a-8334-4a05-9e4a-295a196c6a6e",
	})
	for _, wi := range platformWorkloadIdentityRoles {
		c.log.Infof("deleting WI: %s", wi.OperatorName)
		_, err := c.msiClient.Delete(ctx, resourceGroup, wi.OperatorName, nil)
		if err != nil {
			return err
		}
	}
	return nil
}

// createCluster created new clusters, based on where it is running.
// development - using preview api
// production - using stable GA api
<<<<<<< HEAD
func (c *Cluster) createCluster(ctx context.Context, vnetResourceGroup, clusterName, clientID, clientSecret, diskEncryptionSetID string, visibility api.Visibility, osClusterVersion string) error {
=======
func (c *Cluster) createCluster(ctx context.Context, vnetResourceGroup, clusterName, clientID, clientSecret, diskEncryptionSetID string, visibility api.Visibility, osClusterVersion string, masterVmSize api.VMSize, workerVmSize api.VMSize, fipsEnabled bool) error {
	fipsMode := api.FipsValidatedModulesDisabled
	if fipsEnabled {
		fipsMode = api.FipsValidatedModulesEnabled
	}

>>>>>>> af1c76f8
	// using internal representation for "singe source" of options
	oc := api.OpenShiftCluster{
		Properties: api.OpenShiftClusterProperties{
			ClusterProfile: api.ClusterProfile{
				Domain:               strings.ToLower(clusterName),
<<<<<<< HEAD
				ResourceGroupID:      fmt.Sprintf("/subscriptions/%s/resourceGroups/%s", c.Config.SubscriptionID, "aro-"+clusterName),
				FipsValidatedModules: api.FipsValidatedModulesEnabled,
=======
				ResourceGroupID:      fmt.Sprintf("/subscriptions/%s/resourceGroups/%s", c.env.SubscriptionID(), "aro-"+clusterName),
				FipsValidatedModules: fipsMode,
>>>>>>> af1c76f8
				Version:              osClusterVersion,
				PullSecret:           api.SecureString(os.Getenv("USER_PULL_SECRET")),
			},
			NetworkProfile: api.NetworkProfile{
				PodCIDR:                "10.128.0.0/14",
				ServiceCIDR:            "172.30.0.0/16",
				SoftwareDefinedNetwork: api.SoftwareDefinedNetworkOpenShiftSDN,
			},
			MasterProfile: api.MasterProfile{
				VMSize:              api.VMSize(c.Config.MasterVMSize),
				SubnetID:            fmt.Sprintf("/subscriptions/%s/resourceGroups/%s/providers/Microsoft.Network/virtualNetworks/dev-vnet/subnets/%s-master", c.Config.SubscriptionID, vnetResourceGroup, clusterName),
				EncryptionAtHost:    api.EncryptionAtHostEnabled,
				DiskEncryptionSetID: diskEncryptionSetID,
			},
			WorkerProfiles: []api.WorkerProfile{
				{
					Name:                "worker",
					VMSize:              api.VMSize(c.Config.WorkerVMSize),
					DiskSizeGB:          128,
					SubnetID:            fmt.Sprintf("/subscriptions/%s/resourceGroups/%s/providers/Microsoft.Network/virtualNetworks/dev-vnet/subnets/%s-worker", c.Config.SubscriptionID, vnetResourceGroup, clusterName),
					Count:               3,
					EncryptionAtHost:    api.EncryptionAtHostEnabled,
					DiskEncryptionSetID: diskEncryptionSetID,
				},
			},
			APIServerProfile: api.APIServerProfile{
				Visibility: visibility,
			},
			IngressProfiles: []api.IngressProfile{
				{
					Name:       "default",
					Visibility: visibility,
				},
			},
		},
		Location: c.Config.Location,
	}

	if c.Config.UseWorkloadIdentity {
		oc.Properties.PlatformWorkloadIdentityProfile = &api.PlatformWorkloadIdentityProfile{
			PlatformWorkloadIdentities: c.workloadIdentities,
		}

		oc.Identity = &api.ManagedServiceIdentity{
			Type:     api.ManagedServiceIdentityUserAssigned,
			TenantID: c.Config.TenantID,
			UserAssignedIdentities: map[string]api.UserAssignedIdentity{
				fmt.Sprintf("/subscriptions/%s/resourceGroups/%s/providers/Microsoft.ManagedIdentity/userAssignedIdentities/%s", c.Config.SubscriptionID, vnetResourceGroup, "aro-Cluster"): {},
			},
		}
	} else {
		if clientID != "" && clientSecret != "" {
			oc.Properties.ServicePrincipalProfile = &api.ServicePrincipalProfile{
				ClientID:     clientID,
				ClientSecret: api.SecureString(clientSecret),
			}
		}
	}

	if c.Config.IsLocalDevelopmentMode() {
		err := c.registerSubscription()
		if err != nil {
			return err
		}

		err = c.ensureDefaultVersionInCosmosdb(ctx)
		if err != nil {
			return err
		}
		// If we're in local dev mode and the user has not overridden the default VM size, use a smaller size for cost-saving purposes
		if c.Config.WorkerVMSize == DefaultWorkerVmSize.String() {
			oc.Properties.WorkerProfiles[0].VMSize = api.VMSizeStandardD2sV3
		}
	}

	return c.openshiftclusters.CreateOrUpdateAndWait(ctx, vnetResourceGroup, clusterName, &oc)
}

func (c *Cluster) registerSubscription() error {
	b, err := json.Marshal(&api.Subscription{
		State: api.SubscriptionStateRegistered,
		Properties: &api.SubscriptionProperties{
			TenantID: c.Config.TenantID,
			RegisteredFeatures: []api.RegisteredFeatureProfile{
				{
					Name:  "Microsoft.RedHatOpenShift/RedHatEngineering",
					State: "Registered",
				},
			},
		},
	})
	if err != nil {
		return err
	}

	req, err := http.NewRequest(http.MethodPut, localDefaultURL+"/subscriptions/"+c.Config.SubscriptionID+"?api-version=2.0", bytes.NewReader(b))
	if err != nil {
		return err
	}

	req.Header.Set("Content-Type", "application/json")

	resp, err := insecureLocalClient().Do(req)
	if err != nil {
		return err
	}

	return resp.Body.Close()
}

// getVersionsInCosmosDB connects to the local RP endpoint and queries the
// available OpenShiftVersions
func getVersionsInCosmosDB(ctx context.Context) ([]*api.OpenShiftVersion, error) {
	type getVersionResponse struct {
		Value []*api.OpenShiftVersion `json:"value"`
	}

	getRequest, err := http.NewRequestWithContext(ctx, http.MethodGet, localDefaultURL+"/admin/versions", &bytes.Buffer{})
	if err != nil {
		return nil, fmt.Errorf("error creating get versions request: %w", err)
	}

	getRequest.Header.Set("Content-Type", "application/json")

	getResponse, err := insecureLocalClient().Do(getRequest)
	if err != nil {
		return nil, fmt.Errorf("error couldn't retrieve versions in cosmos db: %w", err)
	}

	parsedResponse := getVersionResponse{}
	decoder := json.NewDecoder(getResponse.Body)
	err = decoder.Decode(&parsedResponse)

	return parsedResponse.Value, err
}

// ensureDefaultVersionInCosmosdb puts a default openshiftversion into the
// cosmos DB IF it doesn't already contain an entry for the default version. It
// is hardcoded to use the local-RP endpoint
//
// It returns without an error when a default version is already present or a
// default version was successfully put into the db.
func (c *Cluster) ensureDefaultVersionInCosmosdb(ctx context.Context) error {
	versionsInDB, err := getVersionsInCosmosDB(ctx)
	if err != nil {
		return fmt.Errorf("couldn't query versions in cosmosdb: %w", err)
	}

	for _, versionFromDB := range versionsInDB {
		if versionFromDB.Properties.Version == version.DefaultInstallStream.Version.String() {
			c.log.Debugf("Version %s already in DB. Not overwriting existing one.", version.DefaultInstallStream.Version.String())
			return nil
		}
	}

	defaultVersion := version.DefaultInstallStream
	b, err := json.Marshal(&api.OpenShiftVersion{
		Properties: api.OpenShiftVersionProperties{
			Version:           defaultVersion.Version.String(),
			OpenShiftPullspec: defaultVersion.PullSpec,
			// HACK: we hardcode this to the latest installer image in arointsvc
			// if it is not overridden with ARO_HIVE_DEFAULT_INSTALLER_PULLSPEC or LiveConfig
			InstallerPullspec: fmt.Sprintf("arointsvc.azurecr.io/aro-installer:release-%s", version.DefaultInstallStream.Version.MinorVersion()),
			Enabled:           true,
		},
	})
	if err != nil {
		return err
	}

	req, err := http.NewRequest(http.MethodPut, localDefaultURL+"/admin/versions", bytes.NewReader(b))
	if err != nil {
		return err
	}

	req.Header.Set("Content-Type", "application/json")

	resp, err := insecureLocalClient().Do(req)
	if err != nil {
		return err
	}

	return resp.Body.Close()
}

func (c *Cluster) fixupNSGs(ctx context.Context, vnetResourceGroup, clusterName string) error {
	timeoutCtx, cancel := context.WithTimeout(ctx, 10*time.Minute)
	defer cancel()

	// very occasionally c.securitygroups.List returns an empty list in
	// production.  No idea why.  Let's try retrying it...
	var nsgs []*sdknetwork.SecurityGroup
	err := wait.PollImmediateUntil(10*time.Second, func() (bool, error) {
		var err error
		nsgs, err = c.securitygroups.List(ctx, "aro-"+clusterName, nil)
		return len(nsgs) > 0, err
	}, timeoutCtx.Done())
	if err != nil {
		return err
	}

	for _, subnetName := range []string{clusterName + "-master", clusterName + "-worker"} {
		resp, err := c.subnets.Get(ctx, vnetResourceGroup, "dev-vnet", subnetName, nil)
		if err != nil {
			return err
		}
		subnet := resp.Subnet

		subnet.Properties.NetworkSecurityGroup = &sdknetwork.SecurityGroup{
			ID: nsgs[0].ID,
		}

		err = c.subnets.CreateOrUpdateAndWait(ctx, vnetResourceGroup, "dev-vnet", subnetName, subnet, nil)
		if err != nil {
			return err
		}
	}

	return nil
}

func (c *Cluster) deleteRoleAssignments(ctx context.Context, vnetResourceGroup, clusterName string) error {
	if c.Config.UseWorkloadIdentity {
		c.log.Print("Skipping deletion of service principal role assignments")
	}
	c.log.Print("deleting role assignments")
	oc, err := c.openshiftclusters.Get(ctx, vnetResourceGroup, clusterName)
	if err != nil {
		return fmt.Errorf("error getting cluster document: %w", err)
	}
	spObjID, err := utilgraph.GetServicePrincipalIDByAppID(ctx, c.spGraphClient, oc.Properties.ServicePrincipalProfile.ClientID)
	if err != nil {
		return fmt.Errorf("error getting service principal for cluster: %w", err)
	}
	if spObjID == nil {
		return nil
	}

	roleAssignments, err := c.roleassignments.ListForResourceGroup(ctx, vnetResourceGroup, fmt.Sprintf("principalId eq '%s'", *spObjID))
	if err != nil {
		return fmt.Errorf("error listing role assignments for service principal: %w", err)
	}

	for _, roleAssignment := range roleAssignments {
		if strings.HasPrefix(
			strings.ToLower(*roleAssignment.Scope),
			strings.ToLower("/subscriptions/"+c.Config.SubscriptionID+"/resourceGroups/"+vnetResourceGroup),
		) {
			// Don't delete inherited role assignments, only those resource group level or below
			c.log.Infof("deleting role assignment %s", *roleAssignment.Name)
			_, err = c.roleassignments.Delete(ctx, *roleAssignment.Scope, *roleAssignment.Name)
			if err != nil {
				return fmt.Errorf("error deleting role assignment %s: %w", *roleAssignment.Name, err)
			}
		}
	}

	return nil
}

func (c *Cluster) deleteWimiRoleAssignments(ctx context.Context, vnetResourceGroup string) error {
	if !c.Config.UseWorkloadIdentity {
		c.log.Print("Skipping deletion of wimi roleassignments")
		return nil
	}
	c.log.Print("deleting wimi role assignments")

	var wiRoleSets []api.PlatformWorkloadIdentityRoleSetProperties
	if err := json.Unmarshal([]byte(c.Config.WorkloadIdentityRoles), &wiRoleSets); err != nil {
		return fmt.Errorf("failed to parse JSON: %w", err)
	}
	platformWorkloadIdentityRoles := append(wiRoleSets[0].PlatformWorkloadIdentityRoles, api.PlatformWorkloadIdentityRole{
		OperatorName:     "aro-Cluster",
		RoleDefinitionID: "/providers/Microsoft.Authorization/roleDefinitions/ef318e2a-8334-4a05-9e4a-295a196c6a6e",
	})
	for _, wi := range platformWorkloadIdentityRoles {
		resp, err := c.msiClient.Get(ctx, vnetResourceGroup, wi.OperatorName, nil)
		if err != nil {
			return err
		}
		roleAssignments, err := c.roleassignments.ListForResourceGroup(ctx, vnetResourceGroup, fmt.Sprintf("principalId eq '%s'", *resp.Properties.PrincipalID))
		if err != nil {
			return fmt.Errorf("error listing role assignments for service principal: %w", err)
		}
		for _, roleAssignment := range roleAssignments {
			if strings.HasPrefix(
				strings.ToLower(*roleAssignment.Scope),
				strings.ToLower("/subscriptions/"+c.Config.SubscriptionID+"/resourceGroups/"+vnetResourceGroup),
			) {
				// Don't delete inherited role assignments, only those resource group level or below
				c.log.Infof("deleting role assignment %s", *roleAssignment.Name)
				_, err = c.roleassignments.Delete(ctx, *roleAssignment.Scope, *roleAssignment.Name)
				if err != nil {
					return fmt.Errorf("error deleting role assignment %s: %w", *roleAssignment.Name, err)
				}
			}
		}
	}
	return nil
}

func (c *Cluster) deleteCluster(ctx context.Context, resourceGroup, clusterName string) error {
	c.log.Printf("deleting cluster %s", clusterName)
	if err := c.openshiftclusters.DeleteAndWait(ctx, resourceGroup, clusterName); err != nil {
		return fmt.Errorf("error deleting cluster %s: %w", clusterName, err)
	}
	return nil
}

func (c *Cluster) ensureResourceGroupDeleted(ctx context.Context, resourceGroupName string) error {
	c.log.Printf("deleting resource group %s", resourceGroupName)
	timeoutCtx, cancel := context.WithTimeout(ctx, 10*time.Minute)
	defer cancel()

	return wait.PollImmediateUntil(5*time.Second, func() (bool, error) {
		_, err := c.groups.Get(ctx, resourceGroupName)
		if azureerrors.ResourceGroupNotFound(err) {
			c.log.Infof("finished deleting resource group %s", resourceGroupName)
			return true, nil
		}
		return false, fmt.Errorf("failed to delete resource group %s with %s", resourceGroupName, err)
	}, timeoutCtx.Done())
}

func (c *Cluster) deleteResourceGroup(ctx context.Context, resourceGroup string) error {
	c.log.Printf("deleting resource group %s", resourceGroup)
	if _, err := c.groups.Get(ctx, resourceGroup); err != nil {
		c.log.Printf("error getting resource group %s, skipping deletion: %v", resourceGroup, err)
		return nil
	}

	if err := c.groups.DeleteAndWait(ctx, resourceGroup); err != nil {
		return fmt.Errorf("error deleting resource group: %w", err)
	}

	return nil
}

func (c *Cluster) deleteVnetPeerings(ctx context.Context, resourceGroup string) error {
	r, err := azure.ParseResourceID(c.ciParentVnet)
	if err == nil {
		err = c.ciParentVnetPeerings.DeleteAndWait(ctx, r.ResourceGroup, r.ResourceName, resourceGroup+"-peer", nil)
	}
	if err != nil {
		return fmt.Errorf("error deleting vnet peerings: %w", err)
	}

	return nil
}

func (c *Cluster) deleteDeployment(ctx context.Context, resourceGroup, clusterName string) error {
	c.log.Info("deleting deployment")
	if err := c.deployments.DeleteAndWait(ctx, resourceGroup, clusterName); err != nil {
		return fmt.Errorf("error deleting deployment: %w", err)
	}
	return nil
}

func (c *Cluster) deleteVnetResources(ctx context.Context, resourceGroup, vnetName, clusterName string) error {
	var errs []error

	c.log.Info("deleting master/worker subnets")
	if err := c.subnets.DeleteAndWait(ctx, resourceGroup, vnetName, clusterName+"-master", nil); err != nil {
		c.log.Errorf("error when deleting master subnet: %v", err)
		errs = append(errs, err)
	}

	if err := c.subnets.DeleteAndWait(ctx, resourceGroup, vnetName, clusterName+"-worker", nil); err != nil {
		c.log.Errorf("error when deleting worker subnet: %v", err)
		errs = append(errs, err)
	}

	c.log.Info("deleting route table")
	if err := c.routetables.DeleteAndWait(ctx, resourceGroup, clusterName+"-rt", nil); err != nil {
		c.log.Errorf("error when deleting route table: %v", err)
		errs = append(errs, err)
	}

	return errors.Join(errs...)
}

func (c *Cluster) peerSubnetsToCI(ctx context.Context, vnetResourceGroup string) error {
	cluster := fmt.Sprintf("/subscriptions/%s/resourceGroups/%s/providers/Microsoft.Network/virtualNetworks/dev-vnet", c.Config.SubscriptionID, vnetResourceGroup)

	r, err := azure.ParseResourceID(c.ciParentVnet)
	if err != nil {
		return err
	}

	clusterProp := &sdknetwork.VirtualNetworkPeeringPropertiesFormat{
		RemoteVirtualNetwork: &sdknetwork.SubResource{
			ID: &c.ciParentVnet,
		},
		AllowVirtualNetworkAccess: to.BoolPtr(true),
		AllowForwardedTraffic:     to.BoolPtr(true),
		UseRemoteGateways:         to.BoolPtr(true),
	}
	rpProp := &sdknetwork.VirtualNetworkPeeringPropertiesFormat{
		RemoteVirtualNetwork: &sdknetwork.SubResource{
			ID: &cluster,
		},
		AllowVirtualNetworkAccess: to.BoolPtr(true),
		AllowForwardedTraffic:     to.BoolPtr(true),
		AllowGatewayTransit:       to.BoolPtr(true),
	}

	err = c.peerings.CreateOrUpdateAndWait(ctx, vnetResourceGroup, "dev-vnet", r.ResourceGroup+"-peer", sdknetwork.VirtualNetworkPeering{Properties: clusterProp}, nil)
	if err != nil {
		return err
	}

	err = c.ciParentVnetPeerings.CreateOrUpdateAndWait(ctx, r.ResourceGroup, r.ResourceName, vnetResourceGroup+"-peer", sdknetwork.VirtualNetworkPeering{Properties: rpProp}, nil)
	if err != nil {
		return err
	}

	return err
}<|MERGE_RESOLUTION|>--- conflicted
+++ resolved
@@ -662,12 +662,8 @@
 	}
 
 	c.log.Info("creating cluster")
-<<<<<<< HEAD
-	err = c.createCluster(ctx, c.Config.VnetResourceGroup, c.Config.ClusterName, appDetails.applicationId, appDetails.applicationSecret, diskEncryptionSetID, visibility, c.Config.OSClusterVersion)
-
-=======
-	err = c.createCluster(ctx, vnetResourceGroup, clusterName, appDetails.applicationId, appDetails.applicationSecret, diskEncryptionSetID, visibility, osClusterVersion, apiMasterVmSize, apiWorkerVmSize, fipsMode)
->>>>>>> af1c76f8
+	err = c.createCluster(ctx, c.Config.VnetResourceGroup, c.Config.ClusterName, appDetails.applicationId, appDetails.applicationSecret, diskEncryptionSetID, visibility, c.Config.OSClusterVersion, fipsMode)
+
 	if err != nil {
 		return err
 	}
@@ -852,28 +848,19 @@
 // createCluster created new clusters, based on where it is running.
 // development - using preview api
 // production - using stable GA api
-<<<<<<< HEAD
-func (c *Cluster) createCluster(ctx context.Context, vnetResourceGroup, clusterName, clientID, clientSecret, diskEncryptionSetID string, visibility api.Visibility, osClusterVersion string) error {
-=======
-func (c *Cluster) createCluster(ctx context.Context, vnetResourceGroup, clusterName, clientID, clientSecret, diskEncryptionSetID string, visibility api.Visibility, osClusterVersion string, masterVmSize api.VMSize, workerVmSize api.VMSize, fipsEnabled bool) error {
+func (c *Cluster) createCluster(ctx context.Context, vnetResourceGroup, clusterName, clientID, clientSecret, diskEncryptionSetID string, visibility api.Visibility, osClusterVersion string, fipsEnabled bool) error {
 	fipsMode := api.FipsValidatedModulesDisabled
 	if fipsEnabled {
 		fipsMode = api.FipsValidatedModulesEnabled
 	}
 
->>>>>>> af1c76f8
 	// using internal representation for "singe source" of options
 	oc := api.OpenShiftCluster{
 		Properties: api.OpenShiftClusterProperties{
 			ClusterProfile: api.ClusterProfile{
 				Domain:               strings.ToLower(clusterName),
-<<<<<<< HEAD
 				ResourceGroupID:      fmt.Sprintf("/subscriptions/%s/resourceGroups/%s", c.Config.SubscriptionID, "aro-"+clusterName),
-				FipsValidatedModules: api.FipsValidatedModulesEnabled,
-=======
-				ResourceGroupID:      fmt.Sprintf("/subscriptions/%s/resourceGroups/%s", c.env.SubscriptionID(), "aro-"+clusterName),
 				FipsValidatedModules: fipsMode,
->>>>>>> af1c76f8
 				Version:              osClusterVersion,
 				PullSecret:           api.SecureString(os.Getenv("USER_PULL_SECRET")),
 			},
