--- conflicted
+++ resolved
@@ -36,8 +36,7 @@
 }
 
 func (s actionStep) String() string {
-<<<<<<< HEAD
-	return fmt.Sprintf("[Action %s]", friendlyName(s.f))
+	return fmt.Sprintf("[Action %s]", FriendlyName(s.f))
 }
 
 func (s actionStep) MetricsTopic() string {
@@ -45,7 +44,4 @@
 		return fmt.Sprintf("action.%s", s.metricsTopic[0])
 	}
 	return ""
-=======
-	return fmt.Sprintf("[Action %s]", FriendlyName(s.f))
->>>>>>> cecb6a03
 }