package dynamichelper

// Copyright (c) Microsoft Corporation.
// Licensed under the Apache License 2.0.

import (
	"context"
	"strings"

	"github.com/sirupsen/logrus"

	kerrors "k8s.io/apimachinery/pkg/api/errors"
	"k8s.io/apimachinery/pkg/api/meta"
	"k8s.io/apimachinery/pkg/apis/meta/v1/unstructured"
	kruntime "k8s.io/apimachinery/pkg/runtime"
	"k8s.io/apimachinery/pkg/runtime/schema"
	"k8s.io/client-go/dynamic"
	"k8s.io/client-go/kubernetes/scheme"
	"k8s.io/client-go/rest"
	"k8s.io/client-go/util/retry"
	"sigs.k8s.io/controller-runtime/pkg/client"

<<<<<<< HEAD
	machinev1beta1 "github.com/openshift/api/machine/v1beta1"
	machineconfigurationv1 "github.com/openshift/api/machineconfiguration/v1"
	hivev1 "github.com/openshift/hive/apis/hive/v1"

	arov1alpha1 "github.com/Azure/ARO-RP/pkg/operator/apis/aro.openshift.io/v1alpha1"
	"github.com/Azure/ARO-RP/pkg/util/cmp"
=======
	"github.com/Azure/ARO-RP/pkg/util/clienthelper"
>>>>>>> 4269edb6
	_ "github.com/Azure/ARO-RP/pkg/util/scheme"
)

type Interface interface {
	Refresh() error
	EnsureDeleted(ctx context.Context, groupKind, namespace, name string) error
	EnsureDeletedGVR(ctx context.Context, groupKind, namespace, name, optionalVersion string) error
	Ensure(ctx context.Context, objs ...kruntime.Object) error
	IsConstraintTemplateReady(ctx context.Context, name string) (bool, error)
}

type dynamicHelper struct {
	GVRResolver

	log           *logrus.Entry
	restcli       rest.Interface
	dynamicClient dynamic.Interface
}

func New(log *logrus.Entry, restconfig *rest.Config) (Interface, error) {
	dh := &dynamicHelper{
		log: log,
	}

	var err error
	dh.GVRResolver, err = NewGVRResolver(log, restconfig)
	if err != nil {
		return nil, err
	}

	dh.dynamicClient, err = dynamic.NewForConfig(restconfig)
	if err != nil {
		return nil, err
	}

	restconfig = rest.CopyConfig(restconfig)
	restconfig.NegotiatedSerializer = scheme.Codecs.WithoutConversion()
	restconfig.GroupVersion = &schema.GroupVersion{}

	dh.restcli, err = rest.RESTClientFor(restconfig)
	if err != nil {
		return nil, err
	}

	return dh, nil
}

func (dh *dynamicHelper) EnsureDeleted(ctx context.Context, groupKind, namespace, name string) error {
	return dh.EnsureDeletedGVR(ctx, groupKind, namespace, name, "")
}
func (dh *dynamicHelper) EnsureDeletedGVR(ctx context.Context, groupKind, namespace, name, optionalVersion string) error {
	gvr, err := dh.Resolve(groupKind, optionalVersion)
	if err != nil {
		return err
	}

	// gatekeeper policies are unstructured and should be deleted differently
	if isKindUnstructured(groupKind) {
		dh.log.Infof("Delete unstructured obj kind %s ns %s name %s version %s", groupKind, namespace, name, optionalVersion)
		return dh.deleteUnstructuredObj(ctx, groupKind, namespace, name)
	}
	dh.log.Infof("Delete kind %s ns %s name %s", groupKind, namespace, name)
	err = dh.restcli.Delete().AbsPath(makeURLSegments(gvr, namespace, name)...).Do(ctx).Error()
	if kerrors.IsNotFound(err) {
		err = nil
	}
	return err
}

// Ensure that one or more objects match their desired state.  Only update
// objects that need to be updated.
func (dh *dynamicHelper) Ensure(ctx context.Context, objs ...kruntime.Object) error {
	for _, o := range objs {
		if un, ok := o.(*unstructured.Unstructured); ok {
			err := dh.ensureUnstructuredObj(ctx, un)
			if err != nil {
				return err
			}
			continue
		}
		err := dh.ensureOne(ctx, o)
		if err != nil {
			return err
		}
	}

	return nil
}

func (dh *dynamicHelper) ensureOne(ctx context.Context, new kruntime.Object) error {
	gvks, _, err := scheme.Scheme.ObjectKinds(new)
	if err != nil {
		return err
	}

	gvk := gvks[0]

	gvr, err := dh.Resolve(gvk.GroupKind().String(), gvk.Version)
	if err != nil {
		return err
	}

	acc, err := meta.Accessor(new)
	if err != nil {
		return err
	}

	return retry.RetryOnConflict(retry.DefaultRetry, func() error {
		old, err := dh.restcli.Get().AbsPath(makeURLSegments(gvr, acc.GetNamespace(), acc.GetName())...).Do(ctx).Get()
		if kerrors.IsNotFound(err) {
			dh.log.Infof("Create %s", keyFunc(gvk.GroupKind(), acc.GetNamespace(), acc.GetName()))
			return dh.restcli.Post().AbsPath(makeURLSegments(gvr, acc.GetNamespace(), "")...).Body(new).Do(ctx).Error()
		}
		if err != nil {
			return err
		}
		candidate, changed, diff, err := dh.mergeWithLogic(acc.GetName(), gvk.GroupKind().String(), old, new)
		if err != nil || !changed {
			return err
		}
		dh.log.Infof("Update %s: %s", keyFunc(gvk.GroupKind(), acc.GetNamespace(), acc.GetName()), diff)
		return dh.restcli.Put().AbsPath(makeURLSegments(gvr, acc.GetNamespace(), acc.GetName())...).Body(candidate).Do(ctx).Error()
	})
}

func (dh *dynamicHelper) mergeWithLogic(name, groupKind string, old, new kruntime.Object) (kruntime.Object, bool, string, error) {
	if strings.HasPrefix(name, "gatekeeper") {
		dh.log.Debugf("Skip updating %s: %s", name, groupKind)
		return nil, false, "", nil
	}
	if strings.HasPrefix(groupKind, "ConstraintTemplate.templates.gatekeeper") {
		return mergeGK(old, new)
	}
<<<<<<< HEAD
	return merge(old, new)
}

// merge takes the existing (old) and desired (new) objects.  It compares them
// to see if an update is necessary, fixes up the new object if needed, and
// returns the difference for debugging purposes.
func merge(old, new kruntime.Object) (kruntime.Object, bool, string, error) {
	if reflect.TypeOf(old) != reflect.TypeOf(new) {
		return nil, false, "", fmt.Errorf("types differ: %T %T", old, new)
	}

	// 1. Set defaults on new.  This gets rid of many false positive diffs.
	scheme.Scheme.Default(new)

	// 2. Copy immutable fields from old to new to avoid false positives.
	oldtypemeta := old.GetObjectKind()
	newtypemeta := new.GetObjectKind()

	oldobjectmeta, err := meta.Accessor(old)
	if err != nil {
		return nil, false, "", err
	}

	newobjectmeta, err := meta.Accessor(new)
	if err != nil {
		return nil, false, "", err
	}

	newtypemeta.SetGroupVersionKind(oldtypemeta.GroupVersionKind())

	newobjectmeta.SetSelfLink(oldobjectmeta.GetSelfLink())
	newobjectmeta.SetUID(oldobjectmeta.GetUID())
	newobjectmeta.SetResourceVersion(oldobjectmeta.GetResourceVersion())
	newobjectmeta.SetGeneration(oldobjectmeta.GetGeneration())
	newobjectmeta.SetCreationTimestamp(oldobjectmeta.GetCreationTimestamp())
	newobjectmeta.SetManagedFields(oldobjectmeta.GetManagedFields())

	// 3. Do fix-ups on a per-Kind basis.
	switch old.(type) {
	case *corev1.Namespace:
		old, new := old.(*corev1.Namespace), new.(*corev1.Namespace)
		for _, name := range []string{
			"openshift.io/sa.scc.mcs",
			"openshift.io/sa.scc.supplemental-groups",
			"openshift.io/sa.scc.uid-range",
		} {
			copyAnnotation(&new.ObjectMeta, &old.ObjectMeta, name)
		}
		// Copy OLM label
		for k := range old.Labels {
			if strings.HasPrefix(k, "olm.operatorgroup.uid/") {
				copyLabel(&new.ObjectMeta, &old.ObjectMeta, k)
			}
		}
		new.Spec.Finalizers = old.Spec.Finalizers
		new.Status = old.Status

	case *corev1.ServiceAccount:
		old, new := old.(*corev1.ServiceAccount), new.(*corev1.ServiceAccount)
		for _, name := range maps.Keys(old.ObjectMeta.Annotations) {
			if strings.HasPrefix(name, "openshift.io/") {
				copyAnnotation(&new.ObjectMeta, &old.ObjectMeta, name)
			}
		}
		new.Secrets = old.Secrets
		new.ImagePullSecrets = old.ImagePullSecrets

	case *corev1.Service:
		old, new := old.(*corev1.Service), new.(*corev1.Service)
		new.Spec.ClusterIP = old.Spec.ClusterIP

	case *appsv1.DaemonSet:
		old, new := old.(*appsv1.DaemonSet), new.(*appsv1.DaemonSet)
		copyAnnotation(&new.ObjectMeta, &old.ObjectMeta, "deprecated.daemonset.template.generation")
		new.Status = old.Status

	case *appsv1.Deployment:
		old, new := old.(*appsv1.Deployment), new.(*appsv1.Deployment)
		copyAnnotation(&new.ObjectMeta, &old.ObjectMeta, "deployment.kubernetes.io/revision")

		// populated automatically by the Kubernetes API (observed on 4.9)
		if old.Spec.Template.Spec.DeprecatedServiceAccount != "" {
			new.Spec.Template.Spec.DeprecatedServiceAccount = old.Spec.Template.Spec.DeprecatedServiceAccount
		}

		new.Status = old.Status

	case *machineconfigurationv1.KubeletConfig:
		old, new := old.(*machineconfigurationv1.KubeletConfig), new.(*machineconfigurationv1.KubeletConfig)
		new.Status = old.Status

	case *extensionsv1beta1.CustomResourceDefinition:
		old, new := old.(*extensionsv1beta1.CustomResourceDefinition), new.(*extensionsv1beta1.CustomResourceDefinition)
		new.Status = old.Status

	case *extensionsv1.CustomResourceDefinition:
		old, new := old.(*extensionsv1.CustomResourceDefinition), new.(*extensionsv1.CustomResourceDefinition)
		new.Status = old.Status

	case *arov1alpha1.Cluster:
		old, new := old.(*arov1alpha1.Cluster), new.(*arov1alpha1.Cluster)
		new.Status = old.Status

	case *hivev1.ClusterDeployment:
		old, new := old.(*hivev1.ClusterDeployment), new.(*hivev1.ClusterDeployment)
		new.ObjectMeta.Finalizers = old.ObjectMeta.Finalizers
		new.Status = old.Status

	case *corev1.ConfigMap:
		old, new := old.(*corev1.ConfigMap), new.(*corev1.ConfigMap)

		_, injectTrustBundle := new.ObjectMeta.Labels["config.openshift.io/inject-trusted-cabundle"]
		if injectTrustBundle {
			caBundle, ext := old.Data["ca-bundle.crt"]
			if ext {
				new.Data["ca-bundle.crt"] = caBundle
			}
			// since OCP 4.15 this annotation is added to the trusted-ca-bundle ConfigMap by the ConfigMap's controller
			copyAnnotation(&new.ObjectMeta, &old.ObjectMeta, "openshift.io/owning-component")
		}

	case *machinev1beta1.MachineHealthCheck:
		old, new := old.(*machinev1beta1.MachineHealthCheck), new.(*machinev1beta1.MachineHealthCheck)
		new.Status = old.Status
	}

	var diff string
	if _, ok := old.(*corev1.Secret); !ok { // Don't show a diff if kind is Secret
		diff = cmp.Diff(old, new)
	}

	return new, !reflect.DeepEqual(old, new), diff, nil
}

func copyAnnotation(dst, src *metav1.ObjectMeta, name string) {
	if _, found := src.Annotations[name]; found {
		if dst.Annotations == nil {
			dst.Annotations = map[string]string{}
		}
		dst.Annotations[name] = src.Annotations[name]
	}
}
=======
>>>>>>> 4269edb6

	return clienthelper.Merge(old.(client.Object), new.(client.Object))
}

func makeURLSegments(gvr *schema.GroupVersionResource, namespace, name string) (url []string) {
	if gvr.Group == "" {
		url = append(url, "api")
	} else {
		url = append(url, "apis", gvr.Group)
	}

	url = append(url, gvr.Version)

	if namespace != "" {
		url = append(url, "namespaces", namespace)
	}

	url = append(url, gvr.Resource)

	if len(name) > 0 {
		url = append(url, name)
	}

	return url
}<|MERGE_RESOLUTION|>--- conflicted
+++ resolved
@@ -20,16 +20,7 @@
 	"k8s.io/client-go/util/retry"
 	"sigs.k8s.io/controller-runtime/pkg/client"
 
-<<<<<<< HEAD
-	machinev1beta1 "github.com/openshift/api/machine/v1beta1"
-	machineconfigurationv1 "github.com/openshift/api/machineconfiguration/v1"
-	hivev1 "github.com/openshift/hive/apis/hive/v1"
-
-	arov1alpha1 "github.com/Azure/ARO-RP/pkg/operator/apis/aro.openshift.io/v1alpha1"
-	"github.com/Azure/ARO-RP/pkg/util/cmp"
-=======
 	"github.com/Azure/ARO-RP/pkg/util/clienthelper"
->>>>>>> 4269edb6
 	_ "github.com/Azure/ARO-RP/pkg/util/scheme"
 )
 
@@ -163,151 +154,6 @@
 	if strings.HasPrefix(groupKind, "ConstraintTemplate.templates.gatekeeper") {
 		return mergeGK(old, new)
 	}
-<<<<<<< HEAD
-	return merge(old, new)
-}
-
-// merge takes the existing (old) and desired (new) objects.  It compares them
-// to see if an update is necessary, fixes up the new object if needed, and
-// returns the difference for debugging purposes.
-func merge(old, new kruntime.Object) (kruntime.Object, bool, string, error) {
-	if reflect.TypeOf(old) != reflect.TypeOf(new) {
-		return nil, false, "", fmt.Errorf("types differ: %T %T", old, new)
-	}
-
-	// 1. Set defaults on new.  This gets rid of many false positive diffs.
-	scheme.Scheme.Default(new)
-
-	// 2. Copy immutable fields from old to new to avoid false positives.
-	oldtypemeta := old.GetObjectKind()
-	newtypemeta := new.GetObjectKind()
-
-	oldobjectmeta, err := meta.Accessor(old)
-	if err != nil {
-		return nil, false, "", err
-	}
-
-	newobjectmeta, err := meta.Accessor(new)
-	if err != nil {
-		return nil, false, "", err
-	}
-
-	newtypemeta.SetGroupVersionKind(oldtypemeta.GroupVersionKind())
-
-	newobjectmeta.SetSelfLink(oldobjectmeta.GetSelfLink())
-	newobjectmeta.SetUID(oldobjectmeta.GetUID())
-	newobjectmeta.SetResourceVersion(oldobjectmeta.GetResourceVersion())
-	newobjectmeta.SetGeneration(oldobjectmeta.GetGeneration())
-	newobjectmeta.SetCreationTimestamp(oldobjectmeta.GetCreationTimestamp())
-	newobjectmeta.SetManagedFields(oldobjectmeta.GetManagedFields())
-
-	// 3. Do fix-ups on a per-Kind basis.
-	switch old.(type) {
-	case *corev1.Namespace:
-		old, new := old.(*corev1.Namespace), new.(*corev1.Namespace)
-		for _, name := range []string{
-			"openshift.io/sa.scc.mcs",
-			"openshift.io/sa.scc.supplemental-groups",
-			"openshift.io/sa.scc.uid-range",
-		} {
-			copyAnnotation(&new.ObjectMeta, &old.ObjectMeta, name)
-		}
-		// Copy OLM label
-		for k := range old.Labels {
-			if strings.HasPrefix(k, "olm.operatorgroup.uid/") {
-				copyLabel(&new.ObjectMeta, &old.ObjectMeta, k)
-			}
-		}
-		new.Spec.Finalizers = old.Spec.Finalizers
-		new.Status = old.Status
-
-	case *corev1.ServiceAccount:
-		old, new := old.(*corev1.ServiceAccount), new.(*corev1.ServiceAccount)
-		for _, name := range maps.Keys(old.ObjectMeta.Annotations) {
-			if strings.HasPrefix(name, "openshift.io/") {
-				copyAnnotation(&new.ObjectMeta, &old.ObjectMeta, name)
-			}
-		}
-		new.Secrets = old.Secrets
-		new.ImagePullSecrets = old.ImagePullSecrets
-
-	case *corev1.Service:
-		old, new := old.(*corev1.Service), new.(*corev1.Service)
-		new.Spec.ClusterIP = old.Spec.ClusterIP
-
-	case *appsv1.DaemonSet:
-		old, new := old.(*appsv1.DaemonSet), new.(*appsv1.DaemonSet)
-		copyAnnotation(&new.ObjectMeta, &old.ObjectMeta, "deprecated.daemonset.template.generation")
-		new.Status = old.Status
-
-	case *appsv1.Deployment:
-		old, new := old.(*appsv1.Deployment), new.(*appsv1.Deployment)
-		copyAnnotation(&new.ObjectMeta, &old.ObjectMeta, "deployment.kubernetes.io/revision")
-
-		// populated automatically by the Kubernetes API (observed on 4.9)
-		if old.Spec.Template.Spec.DeprecatedServiceAccount != "" {
-			new.Spec.Template.Spec.DeprecatedServiceAccount = old.Spec.Template.Spec.DeprecatedServiceAccount
-		}
-
-		new.Status = old.Status
-
-	case *machineconfigurationv1.KubeletConfig:
-		old, new := old.(*machineconfigurationv1.KubeletConfig), new.(*machineconfigurationv1.KubeletConfig)
-		new.Status = old.Status
-
-	case *extensionsv1beta1.CustomResourceDefinition:
-		old, new := old.(*extensionsv1beta1.CustomResourceDefinition), new.(*extensionsv1beta1.CustomResourceDefinition)
-		new.Status = old.Status
-
-	case *extensionsv1.CustomResourceDefinition:
-		old, new := old.(*extensionsv1.CustomResourceDefinition), new.(*extensionsv1.CustomResourceDefinition)
-		new.Status = old.Status
-
-	case *arov1alpha1.Cluster:
-		old, new := old.(*arov1alpha1.Cluster), new.(*arov1alpha1.Cluster)
-		new.Status = old.Status
-
-	case *hivev1.ClusterDeployment:
-		old, new := old.(*hivev1.ClusterDeployment), new.(*hivev1.ClusterDeployment)
-		new.ObjectMeta.Finalizers = old.ObjectMeta.Finalizers
-		new.Status = old.Status
-
-	case *corev1.ConfigMap:
-		old, new := old.(*corev1.ConfigMap), new.(*corev1.ConfigMap)
-
-		_, injectTrustBundle := new.ObjectMeta.Labels["config.openshift.io/inject-trusted-cabundle"]
-		if injectTrustBundle {
-			caBundle, ext := old.Data["ca-bundle.crt"]
-			if ext {
-				new.Data["ca-bundle.crt"] = caBundle
-			}
-			// since OCP 4.15 this annotation is added to the trusted-ca-bundle ConfigMap by the ConfigMap's controller
-			copyAnnotation(&new.ObjectMeta, &old.ObjectMeta, "openshift.io/owning-component")
-		}
-
-	case *machinev1beta1.MachineHealthCheck:
-		old, new := old.(*machinev1beta1.MachineHealthCheck), new.(*machinev1beta1.MachineHealthCheck)
-		new.Status = old.Status
-	}
-
-	var diff string
-	if _, ok := old.(*corev1.Secret); !ok { // Don't show a diff if kind is Secret
-		diff = cmp.Diff(old, new)
-	}
-
-	return new, !reflect.DeepEqual(old, new), diff, nil
-}
-
-func copyAnnotation(dst, src *metav1.ObjectMeta, name string) {
-	if _, found := src.Annotations[name]; found {
-		if dst.Annotations == nil {
-			dst.Annotations = map[string]string{}
-		}
-		dst.Annotations[name] = src.Annotations[name]
-	}
-}
-=======
->>>>>>> 4269edb6
 
 	return clienthelper.Merge(old.(client.Object), new.(client.Object))
 }
