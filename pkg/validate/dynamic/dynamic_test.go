--- conflicted
+++ resolved
@@ -1731,7 +1731,6 @@
 	}
 }
 
-<<<<<<< HEAD
 var (
 	canJoinNSG = remotepdp.AuthorizationDecisionResponse{
 		Value: []remotepdp.AuthorizationDecision{
@@ -1894,7 +1893,11 @@
 			}
 
 			err := dv.ValidatePreConfiguredNSGs(ctx, oc, subnets)
-=======
+			utilerror.AssertErrorMessage(t, err, tt.wantErr)
+		})
+	}
+}
+
 func TestValidateSubnetSize(t *testing.T) {
 	subnetId := "id"
 	subnetPath := "path"
@@ -1918,7 +1921,6 @@
 	} {
 		t.Run(tt.name, func(t *testing.T) {
 			err := validateSubnetSize(tt.subnet, tt.address)
->>>>>>> c4cf22a8
 			utilerror.AssertErrorMessage(t, err, tt.wantErr)
 		})
 	}
