package dynamic

// Copyright (c) Microsoft Corporation.
// Licensed under the Apache License 2.0.

import (
	"context"
	"fmt"
	"net"
	"net/http"
	"strings"
	"time"

	"github.com/Azure/azure-sdk-for-go/sdk/azcore"
	"github.com/Azure/azure-sdk-for-go/sdk/azcore/policy"
	sdknetwork "github.com/Azure/azure-sdk-for-go/sdk/resourcemanager/network/armnetwork/v2"
	"github.com/Azure/checkaccess-v2-go-sdk/client"
	"github.com/Azure/go-autorest/autorest"
	"github.com/Azure/go-autorest/autorest/azure"
	"github.com/apparentlymart/go-cidr/cidr"
	"github.com/sirupsen/logrus"

	"k8s.io/apimachinery/pkg/util/wait"

	"github.com/Azure/ARO-RP/pkg/api"
	apisubnet "github.com/Azure/ARO-RP/pkg/api/util/subnet"
	"github.com/Azure/ARO-RP/pkg/env"
	"github.com/Azure/ARO-RP/pkg/util/azureclient"
	"github.com/Azure/ARO-RP/pkg/util/azureclient/azuresdk/armauthorization"
	"github.com/Azure/ARO-RP/pkg/util/azureclient/azuresdk/armmsi"
	"github.com/Azure/ARO-RP/pkg/util/azureclient/azuresdk/armnetwork"
	"github.com/Azure/ARO-RP/pkg/util/azureclient/mgmt/compute"
	"github.com/Azure/ARO-RP/pkg/util/azureclient/mgmt/network"
	"github.com/Azure/ARO-RP/pkg/util/stringutils"
	"github.com/Azure/ARO-RP/pkg/util/token"
)

var (
	errMsgNSGAttached                       = "The provided subnet '%s' is invalid: must not have a network security group attached."
	errMsgOriginalNSGNotAttached            = "The provided subnet '%s' is invalid: must have network security group '%s' attached."
	errMsgNSGNotAttached                    = "The provided subnet '%s' is invalid: must have a network security group attached."
	errMsgNSGNotProperlyAttached            = "When the enable-preconfigured-nsg option is specified, both the master and worker subnets should have network security groups (NSG) attached to them before starting the cluster installation."
	errMsgSPHasNoRequiredPermissionsOnNSG   = "The %s service principal (Application ID: %s) does not have Network Contributor role on network security group '%s'. This is required when the enable-preconfigured-nsg option is specified."
	errMsgWIHasNoRequiredPermissionsOnNSG   = "The %s platform managed identity does not have required permissions on network security group '%s'. This is required when the enable-preconfigured-nsg option is specified."
	errMsgSubnetNotFound                    = "The provided subnet '%s' could not be found."
	errMsgSubnetNotInSucceededState         = "The provided subnet '%s' is not in a Succeeded state"
	errMsgSubnetInvalidSize                 = "The provided subnet '%s' is invalid: must be /27 or larger."
	errMsgSPHasNoRequiredPermissionsOnVNet  = "The %s service principal (Application ID: %s) does not have Network Contributor role on vnet '%s'."
	errMsgWIHasNoRequiredPermissionsOnVNet  = "The %s platform managed identity does not have required permissions on vnet '%s'."
	errMsgVnetNotFound                      = "The vnet '%s' could not be found."
	errMsgSPHasNoRequiredPermissionsOnRT    = "The %s service principal does not have Network Contributor role on route table '%s'."
	errMsgWIHasNoRequiredPermissionsOnRT    = "The %s platform managed identity does not have required permissions on route table '%s'."
	errMsgRTNotFound                        = "The route table '%s' could not be found."
	errMsgSPHasNoRequiredPermissionsOnNatGW = "The %s service principal does not have Network Contributor role on nat gateway '%s'."
	errMsgWIHasNoRequiredPermissionsOnNatGW = "The %s platform managed identity does not have required permissions on nat gateway '%s'."
	errMsgNatGWNotFound                     = "The nat gateway '%s' could not be found."
	errMsgCIDROverlaps                      = "The provided CIDRs must not overlap: '%s'."
	errMsgInvalidVNetLocation               = "The vnet location '%s' must match the cluster location '%s'."
)

const minimumSubnetMaskSize int = 27

type Subnet struct {
	// ID is a resource id of the subnet
	ID string

	// Path is a path in the cluster document. For example, properties.workerProfiles[0].subnetId
	Path string
}

type ServicePrincipalValidator interface {
	ValidateServicePrincipal(ctx context.Context, spTokenCredential azcore.TokenCredential) error
}

// Dynamic validate in the operator context.
type Dynamic interface {
	ServicePrincipalValidator

	ValidateVnet(ctx context.Context, location string, subnets []Subnet, additionalCIDRs ...string) error
	ValidateSubnets(ctx context.Context, oc *api.OpenShiftCluster, subnets []Subnet) error
	ValidateDiskEncryptionSets(ctx context.Context, oc *api.OpenShiftCluster) error
	ValidateEncryptionAtHost(ctx context.Context, oc *api.OpenShiftCluster) error
	ValidateLoadBalancerProfile(ctx context.Context, oc *api.OpenShiftCluster) error
	ValidatePreConfiguredNSGs(ctx context.Context, oc *api.OpenShiftCluster, subnets []Subnet) error
	ValidateClusterUserAssignedIdentity(ctx context.Context, platformIdentities map[string]api.PlatformWorkloadIdentity, roleDefinitions armauthorization.RoleDefinitionsClient) error
	ValidatePlatformWorkloadIdentityProfile(
		ctx context.Context,
		oc *api.OpenShiftCluster,
		platformWorkloadIdentityRolesByRoleName map[string]api.PlatformWorkloadIdentityRole,
		roleDefinitions armauthorization.RoleDefinitionsClient,
		clusterMsiFederatedIdentityCredentials armmsi.FederatedIdentityCredentialsClient,
		platformWorkloadIdentities map[string]api.PlatformWorkloadIdentity,
	) error
}

type dynamic struct {
	log            *logrus.Entry
	appID          *string // for use when reporting an error
	authorizerType AuthorizerType
	// This represents the Subject for CheckAccess.  Could be either FP or SP.
	checkAccessSubjectInfoCred   azcore.TokenCredential
	env                          env.Interface
	azEnv                        *azureclient.AROEnvironment
	platformIdentities           map[string]api.PlatformWorkloadIdentity
	platformIdentitiesActionsMap map[string][]string

	virtualNetworks                       virtualNetworksGetClient
	diskEncryptionSets                    compute.DiskEncryptionSetsClient
	resourceSkusClient                    compute.ResourceSkusClient
	spNetworkUsage                        armnetwork.UsagesClient
	loadBalancerBackendAddressPoolsClient network.LoadBalancerBackendAddressPoolsClient
	pdpClient                             client.RemotePDPClient
}

type AuthorizerType string

const (
	AuthorizerFirstParty                  AuthorizerType = "resource provider"
	AuthorizerClusterServicePrincipal     AuthorizerType = "cluster"
	AuthorizerClusterUserAssignedIdentity AuthorizerType = "cluster user assigned identity"
	AuthorizerWorkloadIdentity            AuthorizerType = "platform workload identity"
)

func NewValidator(
	log *logrus.Entry,
	env env.Interface,
	azEnv *azureclient.AROEnvironment,
	subscriptionID string,
	authorizer autorest.Authorizer,
	appID *string,
	authorizerType AuthorizerType,
	cred azcore.TokenCredential,
	pdpClient client.RemotePDPClient,
) (Dynamic, error) {
	options := azEnv.ArmClientOptions()

	usagesClient, err := armnetwork.NewUsagesClient(subscriptionID, cred, options)
	if err != nil {
		return nil, err
	}

	virtualNetworksClient, err := armnetwork.NewVirtualNetworksClient(subscriptionID, cred, options)
	if err != nil {
		return nil, err
	}

	return &dynamic{
		log:                        log,
		appID:                      appID,
		authorizerType:             authorizerType,
		env:                        env,
		azEnv:                      azEnv,
		checkAccessSubjectInfoCred: cred,

		spNetworkUsage:                        usagesClient,
		virtualNetworks:                       newVirtualNetworksCache(virtualNetworksClient),
		diskEncryptionSets:                    compute.NewDiskEncryptionSetsClientWithAROEnvironment(azEnv, subscriptionID, authorizer),
		resourceSkusClient:                    compute.NewResourceSkusClient(azEnv, subscriptionID, authorizer),
		pdpClient:                             pdpClient,
		loadBalancerBackendAddressPoolsClient: network.NewLoadBalancerBackendAddressPoolsClient(azEnv, subscriptionID, authorizer),
	}, nil
}

func NewServicePrincipalValidator(
	log *logrus.Entry,
	azEnv *azureclient.AROEnvironment,
	authorizerType AuthorizerType,
) ServicePrincipalValidator {
	return &dynamic{
		log:            log,
		authorizerType: authorizerType,
		azEnv:          azEnv,
	}
}

func (dv *dynamic) ValidateVnet(
	ctx context.Context,
	location string,
	subnets []Subnet,
	additionalCIDRs ...string,
) error {
	if len(subnets) == 0 {
		return fmt.Errorf("no subnets provided")
	}

	// each subnet is threated individually as it would be from the different vnet
	// During cluster runtime worker profile gets enriched and contains multiple
	// duplicate values for multiple worker pools. We care only about
	// unique subnet value in the functions below.
	subnets = uniqueSubnetSlice(subnets)

	// get unique vnets from subnets
	vnets := make(map[string]azure.Resource)
	for _, s := range subnets {
		vnetID, _, err := apisubnet.Split(s.ID)
		if err != nil {
			return err
		}

		vnetr, err := azure.ParseResourceID(vnetID)
		if err != nil {
			return err
		}
		vnets[strings.ToLower(vnetID)] = vnetr
	}

	// validate at vnet level
	for _, vnet := range vnets {
		err := dv.validateVnetPermissions(ctx, vnet)
		if err != nil {
			return err
		}

		err = dv.validateVnetLocation(ctx, vnet, location)
		if err != nil {
			return err
		}
	}

	// validate at subnets level
	for _, s := range subnets {
		err := dv.validateRouteTablePermissions(ctx, s)
		if err != nil {
			return err
		}
	}

	for _, s := range subnets {
		err := dv.validateNatGatewayPermissions(ctx, s)
		if err != nil {
			return err
		}
	}
	return dv.validateCIDRRanges(ctx, subnets, additionalCIDRs...)
}

func (dv *dynamic) validateVnetPermissions(ctx context.Context, vnet azure.Resource) error {
	dv.log.Printf("validateVnetPermissions")

	errCode := api.CloudErrorCodeInvalidResourceProviderPermissions
	if dv.authorizerType == AuthorizerClusterServicePrincipal {
		errCode = api.CloudErrorCodeInvalidServicePrincipalPermissions
	}

	operatorName, err := dv.validateActions(ctx, &vnet, []string{
		"Microsoft.Network/virtualNetworks/join/action",
		"Microsoft.Network/virtualNetworks/read",
		"Microsoft.Network/virtualNetworks/write",
		"Microsoft.Network/virtualNetworks/subnets/join/action",
		"Microsoft.Network/virtualNetworks/subnets/read",
		"Microsoft.Network/virtualNetworks/subnets/write",
	})

	var noPermissionsErr *api.CloudError
	if err != nil {
		if dv.authorizerType == AuthorizerWorkloadIdentity {
			noPermissionsErr = api.NewCloudError(
				http.StatusBadRequest,
				api.CloudErrorCodeInvalidWorkloadIdentityPermissions,
				"",
				fmt.Sprintf(
					errMsgWIHasNoRequiredPermissionsOnVNet,
					*operatorName,
					vnet.String(),
				))
		} else {
			noPermissionsErr = api.NewCloudError(
				http.StatusBadRequest,
				errCode,
				"",
				fmt.Sprintf(
					errMsgSPHasNoRequiredPermissionsOnVNet,
					dv.authorizerType,
					*dv.appID,
					vnet.String(),
				))
		}

<<<<<<< HEAD
		if err.Error() == context.Canceled.Error() {
=======
		switch detailedErr.StatusCode {
		case http.StatusNotFound:
			return api.NewCloudError(
				http.StatusBadRequest,
				api.CloudErrorCodeInvalidLinkedVNet,
				"",
				fmt.Sprintf(
					errMsgVnetNotFound,
					vnet.String(),
				))
		case http.StatusForbidden:
			noPermissionsErr.Message = fmt.Sprintf(
				"%s\nOriginal error message: %s",
				noPermissionsErr.Message,
				detailedErr.Message,
			)
>>>>>>> 73579fb5
			return noPermissionsErr
		}
		if detailedErr, ok := err.(autorest.DetailedError); ok {
			dv.log.Error(detailedErr)

			switch detailedErr.StatusCode {
			case http.StatusNotFound:
				return api.NewCloudError(
					http.StatusBadRequest,
					api.CloudErrorCodeInvalidLinkedVNet,
					"",
					fmt.Sprintf(
						errMsgVnetNotFound,
						vnet.String(),
					))
			case http.StatusForbidden:
				noPermissionsErr.Message = fmt.Sprintf(
					"%s\nOriginal error message: %s",
					noPermissionsErr.Message,
					detailedErr.Message,
				)
				return noPermissionsErr
			}
		}
	}
	return err
}

// validateRouteTablesPermissions will validate permissions on provided subnet
func (dv *dynamic) validateRouteTablePermissions(ctx context.Context, s Subnet) error {
	dv.log.Printf("validateRouteTablePermissions")

	vnetID, _, err := apisubnet.Split(s.ID)
	if err != nil {
		return err
	}

	vnetr, err := azure.ParseResourceID(vnetID)
	if err != nil {
		return err
	}

	vnet, err := dv.virtualNetworks.Get(ctx, vnetr.ResourceGroup, vnetr.ResourceName, nil)
	if err != nil {
		return err
	}

	rtID, err := getRouteTableID(&vnet.VirtualNetwork, s.ID)
	if err != nil || rtID == "" { // error or no route table
		return err
	}

	rtr, err := azure.ParseResourceID(rtID)
	if err != nil {
		return err
	}

	errCode := api.CloudErrorCodeInvalidResourceProviderPermissions
	if dv.authorizerType == AuthorizerClusterServicePrincipal {
		errCode = api.CloudErrorCodeInvalidServicePrincipalPermissions
	}

	operatorName, err := dv.validateActions(ctx, &rtr, []string{
		"Microsoft.Network/routeTables/join/action",
		"Microsoft.Network/routeTables/read",
		"Microsoft.Network/routeTables/write",
	})

	if err != nil {
		if err.Error() == context.Canceled.Error() {
			if dv.authorizerType == AuthorizerWorkloadIdentity {
				return api.NewCloudError(
					http.StatusBadRequest,
					api.CloudErrorCodeInvalidWorkloadIdentityPermissions,
					"",
					fmt.Sprintf(
						errMsgWIHasNoRequiredPermissionsOnRT,
						*operatorName,
						rtID,
					))
			}
			return api.NewCloudError(
				http.StatusBadRequest,
				errCode,
				"",
				fmt.Sprintf(
<<<<<<< HEAD
					errMsgSPHasNoRequiredPermissionsOnRT,
					dv.authorizerType,
					rtID,
				))
		}
		if detailedErr, ok := err.(autorest.DetailedError); ok &&
			detailedErr.StatusCode == http.StatusNotFound {
			return api.NewCloudError(
				http.StatusBadRequest,
				api.CloudErrorCodeInvalidLinkedRouteTable,
				"",
				fmt.Sprintf(
					errMsgRTNotFound,
					rtID,
				))
		}
=======
					errMsgWIHasNoRequiredPermissionsOnRT,
					*operatorName,
					rtID,
				))
		}
		return api.NewCloudError(
			http.StatusBadRequest,
			errCode,
			"",
			fmt.Sprintf(
				errMsgSPHasNoRequiredPermissionsOnRT,
				dv.authorizerType,
				rtID,
			))
	}
	if detailedErr, ok := err.(autorest.DetailedError); ok &&
		detailedErr.StatusCode == http.StatusNotFound {
		return api.NewCloudError(
			http.StatusBadRequest,
			api.CloudErrorCodeInvalidLinkedRouteTable,
			"",
			fmt.Sprintf(
				errMsgRTNotFound,
				rtID,
			))
>>>>>>> 73579fb5
	}
	return err
}

// validateNatGatewayPermissions will validate permissions on provided subnet
func (dv *dynamic) validateNatGatewayPermissions(ctx context.Context, s Subnet) error {
	dv.log.Printf("validateNatGatewayPermissions")

	vnetID, _, err := apisubnet.Split(s.ID)
	if err != nil {
		return err
	}

	vnetr, err := azure.ParseResourceID(vnetID)
	if err != nil {
		return err
	}

	vnet, err := dv.virtualNetworks.Get(ctx, vnetr.ResourceGroup, vnetr.ResourceName, nil)
	if err != nil {
		return err
	}

	ngID, err := getNatGatewayID(&vnet.VirtualNetwork, s.ID)
	if err != nil {
		return err
	}

	if ngID == "" { // empty nat gateway
		return nil
	}

	ngr, err := azure.ParseResourceID(ngID)
	if err != nil {
		return err
	}

	errCode := api.CloudErrorCodeInvalidResourceProviderPermissions
	if dv.authorizerType == AuthorizerClusterServicePrincipal {
		errCode = api.CloudErrorCodeInvalidServicePrincipalPermissions
	}

	operatorName, err := dv.validateActions(ctx, &ngr, []string{
		"Microsoft.Network/natGateways/join/action",
		"Microsoft.Network/natGateways/read",
		"Microsoft.Network/natGateways/write",
	})
	if err != nil {
		if err.Error() == context.Canceled.Error() {
			if dv.authorizerType == AuthorizerWorkloadIdentity {
				return api.NewCloudError(
					http.StatusBadRequest,
					api.CloudErrorCodeInvalidWorkloadIdentityPermissions,
					"",
					fmt.Sprintf(
						errMsgWIHasNoRequiredPermissionsOnNatGW,
						*operatorName,
						ngID,
					))
			}
			return api.NewCloudError(
				http.StatusBadRequest,
				errCode,
				"",
				fmt.Sprintf(
<<<<<<< HEAD
					errMsgSPHasNoRequiredPermissionsOnNatGW,
					dv.authorizerType,
					ngID,
				))
		}
		if detailedErr, ok := err.(autorest.DetailedError); ok &&
			detailedErr.StatusCode == http.StatusNotFound {
			return api.NewCloudError(
				http.StatusBadRequest,
				api.CloudErrorCodeInvalidLinkedNatGateway,
				"",
				fmt.Sprintf(
					errMsgNatGWNotFound,
					ngID,
				))
		}
=======
					errMsgWIHasNoRequiredPermissionsOnNatGW,
					*operatorName,
					ngID,
				))
		}
		return api.NewCloudError(
			http.StatusBadRequest,
			errCode,
			"",
			fmt.Sprintf(
				errMsgSPHasNoRequiredPermissionsOnNatGW,
				dv.authorizerType,
				ngID,
			))
	}
	if detailedErr, ok := err.(autorest.DetailedError); ok &&
		detailedErr.StatusCode == http.StatusNotFound {
		return api.NewCloudError(
			http.StatusBadRequest,
			api.CloudErrorCodeInvalidLinkedNatGateway,
			"",
			fmt.Sprintf(
				errMsgNatGWNotFound,
				ngID,
			))
>>>>>>> 73579fb5
	}
	return err
}

// validateActionsByOID creates a closure with oid to call usingCheckAccessV2 for checking SP/MI has actions allowed on a resource
// oid is nil(fetched from access token) when validating FPSP, Non-MIWI Cluster Service Principal and MIWI Cluster User Assigned Managed Identity
// oid is passed only for validating MIWI Cluster Platform Managed Identity
func (dv *dynamic) validateActionsByOID(ctx context.Context, r *azure.Resource, actions []string, oid *string) error {
	// ARM has a 5 minute cache around role assignment creation, so wait one minute longer
	timeoutCtx, cancel := context.WithTimeout(ctx, 6*time.Minute)
	defer cancel()

	c := closure{dv: dv, ctx: ctx, resource: r, actions: actions, oid: oid}
	return wait.PollUntilContextCancel(timeoutCtx, 30*time.Second, true, c.usingCheckAccessV2)
}

// closure is the closure used in PollImmediateUntil's ConditionalFunc
type closure struct {
	dv       *dynamic
	ctx      context.Context
	resource *azure.Resource
	actions  []string
	oid      *string
	jwtToken *string
}

func (c *closure) checkAccessAuthReqToken() error {
	scope := c.dv.env.Environment().ResourceManagerEndpoint + "/.default"
	t, err := c.dv.checkAccessSubjectInfoCred.GetToken(c.ctx, policy.TokenRequestOptions{Scopes: []string{scope}})
	if err != nil {
		c.dv.log.Error("Unable to get the token from AAD: ", err)
		return err
	}
	claims, err := token.ExtractClaims(t.Token)
	if err != nil {
		c.dv.log.Error("Unable to get the oid from token: ", err)
		return err
	}

	c.oid = &claims.ObjectId
	c.jwtToken = &t.Token
	return nil
}

// usingCheckAccessV2 uses the new RBAC checkAccessV2 API
func (c closure) usingCheckAccessV2(ctx context.Context) (result bool, err error) {
	c.dv.log.Info("validateActions with CheckAccessV2")

	var authReq *client.AuthorizationRequest
	//ensure token and oid is available during retries
	if c.dv.authorizerType != AuthorizerWorkloadIdentity {
		if c.jwtToken == nil || c.oid == nil {
			if err = c.checkAccessAuthReqToken(); err != nil {
				return false, err
			}
		}
		authReq, err = c.dv.pdpClient.CreateAuthorizationRequest(c.resource.String(), c.actions, *c.jwtToken)
		if err != nil {
			c.dv.log.Error("Unexpected error when creating CheckAccessV2 AuthorizationRequest: ", err)
			return false, err
		}
	} else {
		authReq = createAuthorizationRequestForPlatformWorkloadIdentity(*c.oid, c.resource.String(), c.actions...)
	}

	results, err := c.dv.pdpClient.CheckAccess(c.ctx, *authReq)
	if err != nil {
		c.dv.log.Error("Unexpected error when calling CheckAccessV2: ", err)
		return false, err
	}

	if results == nil {
		c.dv.log.Info("nil response returned from CheckAccessV2")
		return false, nil
	}

	actionsToFind := map[string]struct{}{}
	for _, action := range c.actions {
		actionsToFind[action] = struct{}{}
	}
	for _, result := range results.Value {
		_, ok := actionsToFind[result.ActionId]
		if ok {
			delete(actionsToFind, result.ActionId)
			if result.AccessDecision != client.Allowed {
				return false, nil
			}
		}
	}
	if len(actionsToFind) > 0 {
		c.dv.log.Infof("The result didn't include permissions %v for object ID: %s", actionsToFind, *c.oid)
		return false, nil
	}

	return true, nil
}

func (dv *dynamic) validateCIDRRanges(ctx context.Context, subnets []Subnet, additionalCIDRs ...string) error {
	dv.log.Print("ValidateCIDRRanges")

	// During cluster runtime they get enriched and contains multiple
	// duplicate values for multiple worker pools. CIDRRange validation
	// only cares about unique CIDR ranges.
	subnets = uniqueSubnetSlice(subnets)

	var CIDRArray []*net.IPNet

	// unique names of subnets from all node pools
	for _, s := range subnets {
		vnetID, _, err := apisubnet.Split(s.ID)
		if err != nil {
			return err
		}

		vnetr, err := azure.ParseResourceID(vnetID)
		if err != nil {
			return err
		}

		vnet, err := dv.virtualNetworks.Get(ctx, vnetr.ResourceGroup, vnetr.ResourceName, nil)
		if err != nil {
			return err
		}

		s, err := findSubnet(&vnet.VirtualNetwork, s.ID)
		if err != nil {
			return err
		}

		// Validate the CIDR of AddressPrefix or AddressPrefixes, whichever is defined
		if s.Properties.AddressPrefix == nil {
			for _, address := range s.Properties.AddressPrefixes {
				_, net, err := net.ParseCIDR(*address)
				if err != nil {
					return err
				}
				CIDRArray = append(CIDRArray, net)
			}
		} else {
			_, net, err := net.ParseCIDR(*s.Properties.AddressPrefix)
			if err != nil {
				return err
			}
			CIDRArray = append(CIDRArray, net)
		}
	}

	for _, c := range additionalCIDRs {
		_, cidr, err := net.ParseCIDR(c)
		if err != nil {
			return err
		}
		CIDRArray = append(CIDRArray, cidr)
	}

	err := cidr.VerifyNoOverlap(CIDRArray, &net.IPNet{IP: net.IPv4zero, Mask: net.IPMask(net.IPv4zero)})
	if err != nil {
		return api.NewCloudError(
			http.StatusBadRequest,
			api.CloudErrorCodeInvalidLinkedVNet,
			"",
			fmt.Sprintf(
				errMsgCIDROverlaps,
				err,
			))
	}

	return nil
}

func (dv *dynamic) validateVnetLocation(ctx context.Context, vnetr azure.Resource, location string) error {
	dv.log.Print("validateVnetLocation")

	vnet, err := dv.virtualNetworks.Get(ctx, vnetr.ResourceGroup, vnetr.ResourceName, nil)
	if err != nil {
		return err
	}

	if !strings.EqualFold(*vnet.Location, location) {
		return api.NewCloudError(
			http.StatusBadRequest,
			api.CloudErrorCodeInvalidLinkedVNet,
			"",
			fmt.Sprintf(
				errMsgInvalidVNetLocation,
				*vnet.Location,
				location,
			))
	}

	return nil
}

func (dv *dynamic) createSubnetMapByID(ctx context.Context, subnets []Subnet) (map[string]*sdknetwork.Subnet, error) {
	if len(subnets) == 0 {
		return nil, fmt.Errorf("no subnets found")
	}
	subnetByID := make(map[string]*sdknetwork.Subnet)

	for _, s := range subnets {
		vnetID, _, err := apisubnet.Split(s.ID)
		if err != nil {
			return nil, err
		}
		vnetr, err := azure.ParseResourceID(vnetID)
		if err != nil {
			return nil, err
		}
		vnet, err := dv.virtualNetworks.Get(ctx, vnetr.ResourceGroup, vnetr.ResourceName, nil)
		if err != nil {
			return nil, err
		}

		ss, err := findSubnet(&vnet.VirtualNetwork, s.ID)
		if err != nil {
			return nil, err
		}

		if ss == nil {
			return nil, api.NewCloudError(
				http.StatusBadRequest,
				api.CloudErrorCodeInvalidLinkedVNet,
				s.Path,
				fmt.Sprintf(
					errMsgSubnetNotFound,
					s.ID,
				))
		}

		subnetByID[s.ID] = ss
	}
	return subnetByID, nil
}

// checkPreconfiguredNSG checks whether all the subnets have an NSG attached.
// when the PreconfigureNSG feature flag is on and not all subnets are attached,
// it returns an error.
func (dv *dynamic) checkPreconfiguredNSG(subnetByID map[string]*sdknetwork.Subnet) error {
	var attached int
	for _, subnet := range subnetByID {
		if subnetHasNSGAttached(subnet) {
			attached++
		}
	}

	// all subnets have an attached NSG
	if attached == len(subnetByID) {
		dv.log.Info("all subnets are attached, BYO NSG")
		return nil // correct setup by customer
	}

	return &api.CloudError{
		StatusCode: http.StatusBadRequest,
		CloudErrorBody: &api.CloudErrorBody{
			Code:    api.CloudErrorCodeInvalidLinkedVNet,
			Message: errMsgNSGNotProperlyAttached,
		},
	}
}

func (dv *dynamic) ValidateSubnets(ctx context.Context, oc *api.OpenShiftCluster, subnets []Subnet) error {
	dv.log.Printf("validateSubnet")
	subnetByID, err := dv.createSubnetMapByID(ctx, subnets)
	if err != nil {
		return err
	}

	if oc.Properties.ProvisioningState == api.ProvisioningStateCreating {
		if oc.Properties.NetworkProfile.PreconfiguredNSG == api.PreconfiguredNSGEnabled {
			dv.log.Info("cluster creation with preconfigured-nsg")
			err = dv.checkPreconfiguredNSG(subnetByID)
			if err != nil {
				return err
			}
		}
	}

	// we're parsing through the subnets slice, not the map because we'll return consistent error messages on creation
	for _, s := range subnets {
		ss := subnetByID[s.ID]

		if oc.Properties.ProvisioningState == api.ProvisioningStateCreating {
			if subnetHasNSGAttached(ss) && oc.Properties.NetworkProfile.PreconfiguredNSG != api.PreconfiguredNSGEnabled {
				expectedNsgID, err := apisubnet.NetworkSecurityGroupID(oc, s.ID)
				if err != nil {
					return err
				}
				if !isTheSameNSG(*ss.Properties.NetworkSecurityGroup.ID, expectedNsgID) {
					return api.NewCloudError(
						http.StatusBadRequest,
						api.CloudErrorCodeInvalidLinkedVNet,
						s.Path, fmt.Sprintf(errMsgNSGAttached, s.ID))
				}
			}
		} else {
			nsgID, err := apisubnet.NetworkSecurityGroupID(oc, *ss.ID)
			if err != nil {
				return err
			}
			if oc.Properties.NetworkProfile.PreconfiguredNSG == api.PreconfiguredNSGDisabled {
				if !subnetHasNSGAttached(ss) ||
					!isTheSameNSG(*ss.Properties.NetworkSecurityGroup.ID, nsgID) {
					return api.NewCloudError(
						http.StatusBadRequest,
						api.CloudErrorCodeInvalidLinkedVNet,
						s.Path,
						fmt.Sprintf(
							errMsgOriginalNSGNotAttached,
							s.ID,
							nsgID,
						))
				}
			} else {
				if !subnetHasNSGAttached(ss) {
					return api.NewCloudError(
						http.StatusBadRequest,
						api.CloudErrorCodeInvalidLinkedVNet,
						s.Path,
						fmt.Sprintf(
							errMsgNSGNotAttached,
							s.ID,
						))
				}
			}
		}

		if ss.Properties == nil || ss.Properties.ProvisioningState == nil || *ss.Properties.ProvisioningState != sdknetwork.ProvisioningStateSucceeded {
			return api.NewCloudError(
				http.StatusBadRequest,
				api.CloudErrorCodeInvalidLinkedVNet,
				s.Path,
				fmt.Sprintf(
					errMsgSubnetNotInSucceededState,
					s.ID,
				))
		}

		// Handle both addressPrefix & addressPrefixes
		if ss.Properties.AddressPrefix == nil {
			for _, address := range ss.Properties.AddressPrefixes {
				if err = validateSubnetSize(s, *address); err != nil {
					return err
				}
			}
		} else {
			if err = validateSubnetSize(s, *ss.Properties.AddressPrefix); err != nil {
				return err
			}
		}
	}

	return nil
}

// validateSubnetSize checks if the subnet mask is >27, and returns
// an error if so as it is too small for OCP
func validateSubnetSize(s Subnet, address string) error {
	_, net, err := net.ParseCIDR(address)
	if err != nil {
		return err
	}

	ones, _ := net.Mask.Size()
	if ones > minimumSubnetMaskSize {
		return api.NewCloudError(
			http.StatusBadRequest,
			api.CloudErrorCodeInvalidLinkedVNet,
			s.Path,
			fmt.Sprintf(
				errMsgSubnetInvalidSize,
				s.ID,
			))
	}
	return nil
}

func (dv *dynamic) ValidatePreConfiguredNSGs(ctx context.Context, oc *api.OpenShiftCluster, subnets []Subnet) error {
	dv.log.Print("ValidatePreConfiguredNSGs")

	if oc.Properties.NetworkProfile.PreconfiguredNSG != api.PreconfiguredNSGEnabled {
		return nil // exit early
	}

	subnetByID, err := dv.createSubnetMapByID(ctx, subnets)
	if err != nil {
		return err
	}

	for _, s := range subnetByID {
		nsgID := s.Properties.NetworkSecurityGroup.ID
		if nsgID == nil || *nsgID == "" {
			return api.NewCloudError(
				http.StatusBadRequest,
				api.CloudErrorCodeNotFound,
				"",
				errMsgNSGNotProperlyAttached,
			)
		}

		if err := dv.validateNSGPermissions(ctx, *nsgID); err != nil {
			return err
		}
	}
	return nil
}

// validateActions calls validateActionsByOID with object ID in case of MIWI cluster otherwise without object ID
func (dv *dynamic) validateActions(ctx context.Context, r *azure.Resource, actions []string) (*string, error) {
	if dv.platformIdentities != nil {
		for name, platformIdentity := range dv.platformIdentities {
			actionsToValidate := stringutils.GroupsIntersect(actions, dv.platformIdentitiesActionsMap[name])
			if len(actionsToValidate) > 0 {
				if err := dv.validateActionsByOID(ctx, r, actionsToValidate, &platformIdentity.ObjectID); err != nil {
					return &name, err
				}
			}
		}
	} else {
		if err := dv.validateActionsByOID(ctx, r, actions, nil); err != nil {
			return nil, err
		}
	}
	return nil, nil
}

func (dv *dynamic) validateNSGPermissions(ctx context.Context, nsgID string) error {
	nsg, err := azure.ParseResourceID(nsgID)
	if err != nil {
		return err
	}

	operatorName, err := dv.validateActions(ctx, &nsg, []string{
		"Microsoft.Network/networkSecurityGroups/join/action",
	})

	if err != nil {
		if err.Error() == context.Canceled.Error() {
			errCode := api.CloudErrorCodeInvalidResourceProviderPermissions
			if dv.authorizerType == AuthorizerClusterServicePrincipal {
				errCode = api.CloudErrorCodeInvalidServicePrincipalPermissions
			} else if dv.authorizerType == AuthorizerWorkloadIdentity {
				return api.NewCloudError(
					http.StatusBadRequest,
					api.CloudErrorCodeInvalidWorkloadIdentityPermissions,
					"",
					fmt.Sprintf(
						errMsgWIHasNoRequiredPermissionsOnNSG,
						*operatorName,
						nsgID,
					))
			}
			return api.NewCloudError(
				http.StatusBadRequest,
				errCode,
				"",
				fmt.Sprintf(
<<<<<<< HEAD
					errMsgSPHasNoRequiredPermissionsOnNSG,
					dv.authorizerType,
					*dv.appID,
					nsgID,
				))
		}
=======
					errMsgWIHasNoRequiredPermissionsOnNSG,
					*operatorName,
					nsgID,
				))
		}
		return api.NewCloudError(
			http.StatusBadRequest,
			errCode,
			"",
			fmt.Sprintf(
				errMsgSPHasNoRequiredPermissionsOnNSG,
				dv.authorizerType,
				*dv.appID,
				nsgID,
			))
>>>>>>> 73579fb5
	}

	return err
}

func isTheSameNSG(found, inDB string) bool {
	return strings.EqualFold(found, inDB)
}

func subnetHasNSGAttached(subnet *sdknetwork.Subnet) bool {
	return subnet.Properties.NetworkSecurityGroup != nil && subnet.Properties.NetworkSecurityGroup.ID != nil
}

func getRouteTableID(vnet *sdknetwork.VirtualNetwork, subnetID string) (string, error) {
	s, err := findSubnet(vnet, subnetID)
	if err != nil {
		return "", err
	}

	if s == nil || s.Properties.RouteTable == nil {
		return "", nil
	}

	return *s.Properties.RouteTable.ID, nil
}

func getNatGatewayID(vnet *sdknetwork.VirtualNetwork, subnetID string) (string, error) {
	s, err := findSubnet(vnet, subnetID)
	if err != nil {
		return "", err
	}

	if s == nil || s.Properties.NatGateway == nil {
		return "", nil
	}

	return *s.Properties.NatGateway.ID, nil
}

func findSubnet(vnet *sdknetwork.VirtualNetwork, subnetID string) (*sdknetwork.Subnet, error) {
	if vnet.Properties.Subnets != nil {
		for _, s := range vnet.Properties.Subnets {
			if strings.EqualFold(*s.ID, subnetID) {
				return s, nil
			}
		}
	}

	return nil, api.NewCloudError(
		http.StatusBadRequest,
		api.CloudErrorCodeInvalidLinkedVNet,
		"",
		fmt.Sprintf(
			errMsgSubnetNotFound,
			subnetID,
		))
}

// uniqueSubnetSlice returns string subnets with unique values only
func uniqueSubnetSlice(slice []Subnet) []Subnet {
	keys := make(map[string]bool)
	list := []Subnet{}
	for _, entry := range slice {
		if _, value := keys[strings.ToLower(entry.ID)]; !value {
			keys[strings.ToLower(entry.ID)] = true
			list = append(list, entry)
		}
	}
	return list
}

func createAuthorizationRequestForPlatformWorkloadIdentity(subject, resourceId string, actions ...string) *client.AuthorizationRequest {
	actionInfos := []client.ActionInfo{}
	for _, action := range actions {
		actionInfos = append(actionInfos, client.ActionInfo{Id: action})
	}

	return &client.AuthorizationRequest{
		Subject: client.SubjectInfo{
			Attributes: client.SubjectAttributes{
				ObjectId: subject,
			},
		},
		Actions: actionInfos,
		Resource: client.ResourceInfo{
			Id: resourceId,
		},
	}
}<|MERGE_RESOLUTION|>--- conflicted
+++ resolved
@@ -154,7 +154,7 @@
 
 		spNetworkUsage:                        usagesClient,
 		virtualNetworks:                       newVirtualNetworksCache(virtualNetworksClient),
-		diskEncryptionSets:                    compute.NewDiskEncryptionSetsClientWithAROEnvironment(azEnv, subscriptionID, authorizer),
+		diskEncryptionSets:                    compute.NewDiskEncryptionSetsClient(azEnv, subscriptionID, authorizer),
 		resourceSkusClient:                    compute.NewResourceSkusClient(azEnv, subscriptionID, authorizer),
 		pdpClient:                             pdpClient,
 		loadBalancerBackendAddressPoolsClient: network.NewLoadBalancerBackendAddressPoolsClient(azEnv, subscriptionID, authorizer),
@@ -276,26 +276,7 @@
 				))
 		}
 
-<<<<<<< HEAD
 		if err.Error() == context.Canceled.Error() {
-=======
-		switch detailedErr.StatusCode {
-		case http.StatusNotFound:
-			return api.NewCloudError(
-				http.StatusBadRequest,
-				api.CloudErrorCodeInvalidLinkedVNet,
-				"",
-				fmt.Sprintf(
-					errMsgVnetNotFound,
-					vnet.String(),
-				))
-		case http.StatusForbidden:
-			noPermissionsErr.Message = fmt.Sprintf(
-				"%s\nOriginal error message: %s",
-				noPermissionsErr.Message,
-				detailedErr.Message,
-			)
->>>>>>> 73579fb5
 			return noPermissionsErr
 		}
 		if detailedErr, ok := err.(autorest.DetailedError); ok {
@@ -382,7 +363,6 @@
 				errCode,
 				"",
 				fmt.Sprintf(
-<<<<<<< HEAD
 					errMsgSPHasNoRequiredPermissionsOnRT,
 					dv.authorizerType,
 					rtID,
@@ -399,33 +379,6 @@
 					rtID,
 				))
 		}
-=======
-					errMsgWIHasNoRequiredPermissionsOnRT,
-					*operatorName,
-					rtID,
-				))
-		}
-		return api.NewCloudError(
-			http.StatusBadRequest,
-			errCode,
-			"",
-			fmt.Sprintf(
-				errMsgSPHasNoRequiredPermissionsOnRT,
-				dv.authorizerType,
-				rtID,
-			))
-	}
-	if detailedErr, ok := err.(autorest.DetailedError); ok &&
-		detailedErr.StatusCode == http.StatusNotFound {
-		return api.NewCloudError(
-			http.StatusBadRequest,
-			api.CloudErrorCodeInvalidLinkedRouteTable,
-			"",
-			fmt.Sprintf(
-				errMsgRTNotFound,
-				rtID,
-			))
->>>>>>> 73579fb5
 	}
 	return err
 }
@@ -491,7 +444,6 @@
 				errCode,
 				"",
 				fmt.Sprintf(
-<<<<<<< HEAD
 					errMsgSPHasNoRequiredPermissionsOnNatGW,
 					dv.authorizerType,
 					ngID,
@@ -508,33 +460,6 @@
 					ngID,
 				))
 		}
-=======
-					errMsgWIHasNoRequiredPermissionsOnNatGW,
-					*operatorName,
-					ngID,
-				))
-		}
-		return api.NewCloudError(
-			http.StatusBadRequest,
-			errCode,
-			"",
-			fmt.Sprintf(
-				errMsgSPHasNoRequiredPermissionsOnNatGW,
-				dv.authorizerType,
-				ngID,
-			))
-	}
-	if detailedErr, ok := err.(autorest.DetailedError); ok &&
-		detailedErr.StatusCode == http.StatusNotFound {
-		return api.NewCloudError(
-			http.StatusBadRequest,
-			api.CloudErrorCodeInvalidLinkedNatGateway,
-			"",
-			fmt.Sprintf(
-				errMsgNatGWNotFound,
-				ngID,
-			))
->>>>>>> 73579fb5
 	}
 	return err
 }
@@ -991,30 +916,12 @@
 				errCode,
 				"",
 				fmt.Sprintf(
-<<<<<<< HEAD
 					errMsgSPHasNoRequiredPermissionsOnNSG,
 					dv.authorizerType,
 					*dv.appID,
 					nsgID,
 				))
 		}
-=======
-					errMsgWIHasNoRequiredPermissionsOnNSG,
-					*operatorName,
-					nsgID,
-				))
-		}
-		return api.NewCloudError(
-			http.StatusBadRequest,
-			errCode,
-			"",
-			fmt.Sprintf(
-				errMsgSPHasNoRequiredPermissionsOnNSG,
-				dv.authorizerType,
-				*dv.appID,
-				nsgID,
-			))
->>>>>>> 73579fb5
 	}
 
 	return err
