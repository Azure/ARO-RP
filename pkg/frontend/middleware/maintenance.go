--- conflicted
+++ resolved
@@ -1,11 +1,8 @@
 package middleware
 
-<<<<<<< HEAD
-=======
 // Copyright (c) Microsoft Corporation.
 // Licensed under the Apache License 2.0.
 
->>>>>>> 69857f90
 import (
 	"context"
 	"net/http"
