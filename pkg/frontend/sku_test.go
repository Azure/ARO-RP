--- conflicted
+++ resolved
@@ -208,16 +208,8 @@
 				List(gomock.Any(), fmt.Sprintf("location eq %v", "eastus")).
 				Return(skus, tt.resourceSkusClientErr)
 
-<<<<<<< HEAD
-			err := validateVMSku(context.Background(), resourceSkusClient, oc.Location, string(oc.Properties.MasterProfile.VMSize), oc.Properties.WorkerProfiles)
-			if err != nil && err.Error() != tt.wantErr ||
-				err == nil && tt.wantErr != "" {
-				t.Error(err)
-			}
-=======
 			err := validateVMSku(context.Background(), oc, resourceSkusClient)
 			utilerror.AssertErrorMessage(t, err, tt.wantErr)
->>>>>>> d2e21cd2
 		})
 	}
 }