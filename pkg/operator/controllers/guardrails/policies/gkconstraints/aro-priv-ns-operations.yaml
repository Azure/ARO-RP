apiVersion: constraints.gatekeeper.sh/v1beta1
kind: AROPrivilegedNamespace
metadata:
  name: aro-privileged-namespace-deny
spec:
  enforcementAction: {{.Enforcement}}
  match:
    kinds:
      - apiGroups: [""]
        kinds: [
<<<<<<< HEAD
          "Pod",
          "Secret",
          "Service",
          "ServiceAccount",
          "ReplicationController",
          "ResourceQuota",
          "PersistentVolume",
          "PersistentVolumeClaim"
=======
        "Pod",
        "Secret",
        "Service",
        "ServiceAccount",
        "ReplicationController",
        "ResourceQuota",
>>>>>>> 719c7cca
        ]
      - apiGroups: ["apps"]
        kinds: ["Deployment", "ReplicaSet", "StatefulSet", "DaemonSet"]
      - apiGroups: ["batch"]
        kinds: ["Job", "CronJob"]
      - apiGroups: ["rbac.authorization.k8s.io"]
        kinds: ["Role", "RoleBinding"]
      - apiGroups: ["policy"]
        kinds: ["PodDisruptionBudget"]
      # non-namespaced resources
      # - apiGroups: [""]
      #   kinds: ["PersistentVolume", "PersistentVolumeClaim"]
      # - apiGroups: ["rbac.authorization.k8s.io"]
      #   kinds: ["ClusterRole", "ClusterRoleBinding"]
      # - apiGroups: ["apiextensions"]
      #   kinds: ["CustomResourceDefinition"]<|MERGE_RESOLUTION|>--- conflicted
+++ resolved
@@ -8,23 +8,12 @@
     kinds:
       - apiGroups: [""]
         kinds: [
-<<<<<<< HEAD
           "Pod",
           "Secret",
           "Service",
           "ServiceAccount",
           "ReplicationController",
           "ResourceQuota",
-          "PersistentVolume",
-          "PersistentVolumeClaim"
-=======
-        "Pod",
-        "Secret",
-        "Service",
-        "ServiceAccount",
-        "ReplicationController",
-        "ResourceQuota",
->>>>>>> 719c7cca
         ]
       - apiGroups: ["apps"]
         kinds: ["Deployment", "ReplicaSet", "StatefulSet", "DaemonSet"]
