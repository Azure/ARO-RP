--- conflicted
+++ resolved
@@ -28,37 +28,6 @@
 
 // OpenShiftClusterProperties represents an OpenShift cluster's properties.
 type OpenShiftClusterProperties struct {
-<<<<<<< HEAD
-	ArchitectureVersion     ArchitectureVersion     `json:"architectureVersion"` // ArchitectureVersion is int so 0 is valid value to be returned
-	ProvisioningState       ProvisioningState       `json:"provisioningState,omitempty"`
-	LastProvisioningState   ProvisioningState       `json:"lastProvisioningState,omitempty"`
-	FailedProvisioningState ProvisioningState       `json:"failedProvisioningState,omitempty"`
-	LastAdminUpdateError    string                  `json:"lastAdminUpdateError,omitempty"`
-	MaintenanceTask         MaintenanceTask         `json:"maintenanceTask,omitempty" mutable:"true"`
-	OperatorFlags           OperatorFlags           `json:"operatorFlags,omitempty" mutable:"true"`
-	OperatorVersion         string                  `json:"operatorVersion,omitempty" mutable:"true"`
-	CreatedAt               time.Time               `json:"createdAt,omitempty"`
-	CreatedBy               string                  `json:"createdBy,omitempty"`
-	ProvisionedBy           string                  `json:"provisionedBy,omitempty"`
-	ClusterProfile          ClusterProfile          `json:"clusterProfile,omitempty"`
-	FeatureProfile          FeatureProfile          `json:"featureProfile,omitempty"`
-	ConsoleProfile          ConsoleProfile          `json:"consoleProfile,omitempty"`
-	ServicePrincipalProfile ServicePrincipalProfile `json:"servicePrincipalProfile,omitempty"`
-	NetworkProfile          NetworkProfile          `json:"networkProfile,omitempty"`
-	MasterProfile           MasterProfile           `json:"masterProfile,omitempty"`
-	// WorkerProfiles is used to store the worker profile data that was sent in the api request
-	WorkerProfiles []WorkerProfile `json:"workerProfiles,omitempty"`
-	// WorkerProfilesStatus is used to store the enriched worker profile data
-	WorkerProfilesStatus            []WorkerProfile   `json:"workerProfilesStatus,omitempty"`
-	APIServerProfile                APIServerProfile  `json:"apiserverProfile,omitempty"`
-	IngressProfiles                 []IngressProfile  `json:"ingressProfiles,omitempty"`
-	Install                         *Install          `json:"install,omitempty"`
-	StorageSuffix                   string            `json:"storageSuffix,omitempty"`
-	RegistryProfiles                []RegistryProfile `json:"registryProfiles,omitempty"`
-	ImageRegistryStorageAccountName string            `json:"imageRegistryStorageAccountName,omitempty"`
-	InfraID                         string            `json:"infraId,omitempty"`
-	HiveProfile                     HiveProfile       `json:"hiveProfile,omitempty"`
-=======
 	ArchitectureVersion             ArchitectureVersion     `json:"architectureVersion"` // ArchitectureVersion is int so 0 is valid value to be returned
 	ProvisioningState               ProvisioningState       `json:"provisioningState,omitempty"`
 	LastProvisioningState           ProvisioningState       `json:"lastProvisioningState,omitempty"`
@@ -76,7 +45,10 @@
 	ServicePrincipalProfile         ServicePrincipalProfile `json:"servicePrincipalProfile,omitempty"`
 	NetworkProfile                  NetworkProfile          `json:"networkProfile,omitempty"`
 	MasterProfile                   MasterProfile           `json:"masterProfile,omitempty"`
-	WorkerProfiles                  []WorkerProfile         `json:"workerProfiles,omitempty"`
+	// WorkerProfiles is used to store the worker profile data that was sent in the api request
+	WorkerProfiles []WorkerProfile `json:"workerProfiles,omitempty"`
+	// WorkerProfilesStatus is used to store the enriched worker profile data
+	WorkerProfilesStatus            []WorkerProfile   `json:"workerProfilesStatus,omitempty"`
 	APIServerProfile                APIServerProfile        `json:"apiserverProfile,omitempty"`
 	IngressProfiles                 []IngressProfile        `json:"ingressProfiles,omitempty"`
 	Install                         *Install                `json:"install,omitempty"`
@@ -86,7 +58,6 @@
 	InfraID                         string                  `json:"infraId,omitempty"`
 	HiveProfile                     HiveProfile             `json:"hiveProfile,omitempty"`
 	PucmPending                     bool                    `json:"pucmPending,omitempty"`
->>>>>>> 782d5fab
 }
 
 // ProvisioningState represents a provisioning state.
