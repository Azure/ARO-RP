--- conflicted
+++ resolved
@@ -55,10 +55,7 @@
                 "[resourceid('Microsoft.Network/virtualNetworks', 'dev-vnet')]",
                 "[resourceid('Microsoft.Network/routeTables', concat(parameters('clusterName'), '-rt'))]"
             ],
-<<<<<<< HEAD
-=======
             "location": "[resourceGroup().location]",
->>>>>>> 4fbd39a2
             "name": "[concat('dev-vnet/', parameters('clusterName'), '-master')]",
             "properties": {
                 "addressPrefixes": [
@@ -67,12 +64,8 @@
                 "routeTable": {
                     "id": "[resourceid('Microsoft.Network/routeTables', concat(parameters('clusterName'), '-rt'))]"
                 }
-<<<<<<< HEAD
-            }
-=======
             },
             "type": "Microsoft.Network/virtualNetworks/subnets"
->>>>>>> 4fbd39a2
         },
         {
             "apiVersion": "2020-08-01",
@@ -80,22 +73,15 @@
                 "[resourceid('Microsoft.Network/virtualNetworks/subnets', 'dev-vnet', concat(parameters('clusterName'), '-master'))]",
                 "[resourceid('Microsoft.Network/routeTables', concat(parameters('clusterName'), '-rt'))]"
             ],
-<<<<<<< HEAD
-=======
             "location": "[resourceGroup().location]",
->>>>>>> 4fbd39a2
             "name": "[concat('dev-vnet/', parameters('clusterName'), '-worker')]",
             "properties": {
                 "addressPrefix": "[parameters('workerAddressPrefix')]",
                 "routeTable": {
                     "id": "[resourceid('Microsoft.Network/routeTables', concat(parameters('clusterName'), '-rt'))]"
                 }
-<<<<<<< HEAD
-            }
-=======
             },
             "type": "Microsoft.Network/virtualNetworks/subnets"
->>>>>>> 4fbd39a2
         },
         {
             "name": "[parameters('kvName')]",
