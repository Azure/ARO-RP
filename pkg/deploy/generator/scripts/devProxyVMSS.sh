#!/bin/bash

set -o errexit \
    -o nounset

if [ "${DEBUG:-false}" == true ]; then
    set -x
fi

main() {
<<<<<<< HEAD
    parse_run_options "$@"

    configure_and_install_dnf_pkgs_repos

    configure_firewalld_rules
    pull_container_images
    configure_system_services
    reboot_vm
}

usage() {
    local -n options="$1"
    log "$(basename "$0") [$options]
        -p Configure rpm repositories, import required rpm keys, update & install packages with dnf
        -f Configure firewalld default zone rules
        -u Configure systemd unit files for ARO RP
        -i Pull container images

        Note: steps will be executed in the order that flags are provided
    "
}

# parse_run_options takes all arguements passed to main and parses them
# allowing individual step(s) to be ran, rather than all steps
#
# This is useful for local testing, or possibly modifying the bootstrap execution via environment variables in the deployment pipeline
parse_run_options() {
    # shellcheck disable=SC2206
    local -a options=(${1:-})
    if [ "${#options[@]}" -eq 0 ]; then
        log "Running all steps"
        return 0
    fi

    local OPTIND
	local -r allowed_options="pfui"
    while getopts ${allowed_options} options; do
        case "${options}" in
            p)
                log "Running step configure_and_install_dnf_pkgs_repos"
                configure_and_install_dnf_pkgs_repos
                ;;
            f)
                log "Running configure_firewalld_rules"
                configure_firewalld_rules
                ;;
            u)
                log "Running pull_container_images & configure_system_services"
                configure_system_services
                ;;
            i)
                log "Running pull_container_images"
                pull_container_images 
                ;;
            *)
                usage allowed_options
                abort "Unkown option provided"
                ;;
        esac
    done
    
    exit 0
}

# configure_and_install_dnf_pkgs_repos
configure_and_install_dnf_pkgs_repos() {
    log "starting"

    # transaction attempt retry time in seconds
    local -ri retry_wait_time=60
    configure_rhui_repo retry_wait_time
=======
    # transaction attempt retry time in seconds
    local -ri retry_wait_time=60

    # shellcheck source=commonVMSS.sh
    source commonVMSS.sh

    create_required_dirs
>>>>>>> 63867bb5

    local -ar exclude_pkgs=(
        "-x WALinuxAgent"
        "-x WALinuxAgent-udev"
    )
<<<<<<< HEAD

    dnf_update_pkgs exclude_pkgs retry_wait_time

    local -ra repo_rpm_pkgs=(
        https://dl.fedoraproject.org/pub/epel/epel-release-latest-8.noarch.rpm
    )

    local -ra install_pkgs=(
        podman
        podman-docker
    )

    dnf_install_pkgs repo_rpm_pkgs retry_wait_time
    dnf_install_pkgs install_pkgs retry_wait_time

	local -r cron_weekly_dnf_update_filename='/etc/cron.weekly/dnfupdate'
	local -r cron_weekly_dnf_update_file="#!/bin/bash
dnf update -y"

	write_file cron_weekly_dnf_update_filename cron_weekly_dnf_update_file true
	chmod +x "$cron_weekly_dnf_update_filename"
}

# configure_rhui_repo
configure_rhui_repo() {
    log "starting"

    local -ra cmd=(
        dnf
        update
        -y
        --disablerepo='*'
        --enablerepo='rhui-microsoft-azure*'
    )

    log "running RHUI package updates"
    retry cmd "$1"
}

# retry Adding retry logic to yum commands in order to avoid stalling out on resource locks
retry() {
    local -n cmd_retry="$1"
    local -n wait_time="$2"

    for attempt in {1..5}; do
        log "attempt #${attempt} - ${FUNCNAME[2]}"
        ${cmd_retry[@]} &

        wait $! && break
        if [[ ${attempt} -lt 5 ]]; then
            sleep "$wait_time"
        else
            abort "attempt #${attempt} - Failed to update packages"
        fi
    done
}

# dnf_update_pkgs
dnf_update_pkgs() {
    local -n excludes="$1"
    log "starting"

    local -ra cmd=(
        dnf
        -y
        ${excludes[@]}
        update
        --allowerasing
    )

    log "Updating all packages"
    retry cmd "$2"
}

# dnf_install_pkgs
dnf_install_pkgs() {
    local -n pkgs="$1"
    log "starting"

    local -ra cmd=(
        dnf
        -y
        install
        ${pkgs[@]}
    )

    log "Attempting to install packages: ${pkgs[*]}"
    retry cmd "$2"
}

# configure_logrotate clobbers /etc/logrotate.conf
configure_logrotate() {
    log "starting"

    local -r logrotate_conf_filename='/etc/logrotate.conf'
    local -r logrotate_conf_file='# see "man logrotate" for details
# rotate log files weekly
weekly

# keep 2 weeks worth of backlogs
rotate 2

# create new (empty) log files after rotating old ones
create

# use date as a suffix of the rotated file
dateext

# uncomment this if you want your log files compressed
compress

# RPM packages drop log rotation information into this directory
include /etc/logrotate.d

# no packages own wtmp and btmp -- we will rotate them here
/var/log/wtmp {
    monthly
    create 0664 root utmp
        minsize 1M
    rotate 1
}

/var/log/btmp {
    missingok
    monthly
    create 0600 root utmp
    rotate 1
}'

    write_file logrotate_conf_filename logrotate_conf_file true
}

# configure_firewalld_rules
configure_firewalld_rules() {
    log "starting"

    # https://access.redhat.com/security/cve/cve-2020-13401
    local -r prefix="/etc/sysctl.d"
    local -r disable_accept_ra_conf_filename="$prefix/02-disable-accept-ra.conf"
    local -r disable_accept_ra_conf_file="net.ipv6.conf.all.accept_ra=0"

    write_file disable_accept_ra_conf_filename disable_accept_ra_conf_file true

    local -r disable_core_filename="$prefix/01-disable-core.conf"
    local -r disable_core_file="kernel.core_pattern = |/bin/true
    "
    write_file disable_core_filename disable_core_file true

    sysctl --system

    local -ra enable_ports=(
        "443/tcp"
    )

    log "Enabling ports ${enable_ports[*]} on default firewalld zone"
    # shellcheck disable=SC2068
    for port in ${enable_ports[@]}; do
        log "Enabling port $port now"
        firewall-cmd "--add-port=$port"
    done

    firewall-cmd --runtime-to-permanent
}

# pull_container_images
pull_container_images() {
    log "starting"

    # The managed identity that the VM runs as only has a single roleassignment.
    # This role assignment is ACRPull which is not necessarily present in the
    # subscription we're deploying into.  If the identity does not have any
    # role assignments scoped on the subscription we're deploying into, it will
    # not show on az login -i, which is why the below line is commented.
    # az account set -s "$SUBSCRIPTIONID"
    az login -i --allow-no-subscriptions

    # Suppress emulation output for podman instead of docker for az acr compatability
    mkdir -p /etc/containers/
    mkdir -p /root/.docker
    touch /etc/containers/nodocker

	# This name is used in the case that az acr login searches for this in it's environment
    local -r REGISTRY_AUTH_FILE="/root/.docker/config.json"
	local -r registry_config_file="{
	"auths": {
		\"${PROXYIMAGE%%/*}\": {
			\"auth\": \"$PROXYIMAGEAUTH\"
		}
	}"

	write_file REGISTRY_AUTH_FILE registry_config_file true

    log "logging into prod acr"

    az acr login --name "$(sed -e 's|.*/||' <<<"$ACRRESOURCEID")"

    docker pull "$PROXYIMAGE"

    az logout
}

# configure_system_services creates, configures, and enables the following systemd services and timers
# services
#	proxy
configure_system_services() {
	configure_service_proxy
}

# enable_aro_services enables all services required for aro rp
enable_aro_services() {
    log "starting"

    local -ra aro_services=(
		proxy
    )
    log "enabling aro services ${aro_services[*]}"
    # shellcheck disable=SC2068
    for service in ${aro_services[@]}; do
        log "Enabling $service now"
        systemctl enable "$service.service"
    done
}

# configure_certs
configure_certs() {
    log "starting"

	base64 -d <<<"$PROXYCERT" >/etc/proxy/proxy.crt
	base64 -d <<<"$PROXYKEY" >/etc/proxy/proxy.key
	base64 -d <<<"$PROXYCLIENTCERT" >/etc/proxy/proxy-client.crt
	chown -R 1000:1000 /etc/proxy
	chmod 0600 /etc/proxy/proxy.key
}

configure_service_proxy() {
	local -r sysconfig_proxy_filename='/etc/sysconfig/proxy'
	local -r sysconfig_proxy_file="PROXY_IMAGE='$PROXYIMAGE'"
=======

    dnf_update_pkgs pkgs_to_exclude retry_wait_time

    local -ra install_pkgs=(
        podman
        podman-docker
    )

    dnf_install_pkgs install_pkgs retry_wait_time
    configure_dnf_cron_job

    local -ra enable_ports=(
        "443/tcp"
    )

    configure_firewalld_rules enable_ports

    local -ra proxy_images=("$PROXYIMAGE")
	local -r registry_config_file="{
    \"auths\": {
        \"${proxy_images[0]%%/*}\": {
            \"auth\": \"$PROXYIMAGEAUTH\"
        }
    }
}"

    pull_container_images proxy_image registry_config_file false
    configure_devproxy_services proxy_images

    local -r vmss_role="devproxy"
    configure_certs vmss_role

    local -ra proxy_services=(
        proxy
    )

    enable_services proxy_services
    reboot_vm
}

# configure_system_services creates, configures, and enables the following systemd services and timers
# services
#	proxy
configure_devproxy_services() {
	configure_service_proxy "$1"
}

configure_service_proxy() {
    local -n proxy_image="$1"
	local -r sysconfig_proxy_filename='/etc/sysconfig/proxy'
	local -r sysconfig_proxy_file="PROXY_IMAGE='$proxy_image'"
>>>>>>> 63867bb5

	write_file sysconfig_proxy_filename sysconfig_proxy_file true

	local -r proxy_service_filename='/etc/systemd/system/proxy.service'
	local -r proxy_service_file="[Unit]
After=network-online.target
Wants=network-online.target

[Service]
EnvironmentFile=/etc/sysconfig/proxy
ExecStartPre=-/usr/bin/docker rm -f %n
ExecStart=/usr/bin/docker run --rm --name %n -p 443:8443 -v /etc/proxy:/secrets $proxy_image
ExecStop=/usr/bin/docker stop %n
Restart=always
RestartSec=1
StartLimitInterval=0

[Install]
WantedBy=multi-user.target"

<<<<<<< HEAD
	local -r cron_weekly_pull_image_filename='/etc/cron.weekly/pull-image'
	local -r cron_weekly_pull_image_file="#!/bin/bash
docker pull $PROXYIMAGE
=======
    write_file proxy_service_filename proxy_service_file true

	local -r cron_weekly_pull_image_filename='/etc/cron.weekly/pull-image'
	local -r cron_weekly_pull_image_file="#!/bin/bash
docker pull $proxy_image
>>>>>>> 63867bb5
systemctl restart proxy.service"
	
	write_file cron_weekly_pull_image_filename cron_weekly_pull_image_file true
	chmod +x "$cron_weekly_pull_image_filename"

	local -r cron_daily_restart_proxy_filename='/etc/cron.daily/restart-proxy'
	local -r cron_daily_restart_proxy_file="#!/bin/bash
systemctl restart proxy.service"
	
<<<<<<< HEAD
	write_file cron_daily_restart_proxy_filename cron_daily_restart_proxy_file
	chmod +x "$cron_daily_restart_proxy_filename"
}

# write_file
# Args
# 1) filename - string
# 2) file_contents - string
# 3) clobber - boolean; optional - defaults to false
write_file() {
    local -n filename="$1"
    local -n file_contents="$2"
    local -r clobber="${3:-false}"

    if $clobber; then
        log "Overwriting file $filename"
        echo "$file_contents" > "$filename"
    else
        log "Appending to $filename"
        echo "$file_contents" >> "$filename"
    fi
}

# reboot_vm restores all selinux file contexts, waits 30 seconds then reboots
reboot_vm() {
    log "starting"

    configure_selinux "true"
    (sleep 30 && log "rebooting vm now"; reboot) &
}

# log is a wrapper for echo that includes the function name
log() {
    local -r msg="${1:-"log message is empty"}"
    local -r stack_level="${2:-1}"
    echo "${FUNCNAME[${stack_level}]}: ${msg}"
}

# abort is a wrapper for log that exits with an error code
abort() {
    local -ri origin_stacklevel=2
    log "${1}" "$origin_stacklevel"
    log "Exiting"
    exit 1
}
=======
	write_file cron_daily_restart_proxy_filename cron_daily_restart_proxy_file true
	chmod +x "$cron_daily_restart_proxy_filename"
}
>>>>>>> 63867bb5

export AZURE_CLOUD_NAME="${AZURECLOUDNAME:?"Failed to carry over variables"}"

main "$@"<|MERGE_RESOLUTION|>--- conflicted
+++ resolved
@@ -8,79 +8,6 @@
 fi
 
 main() {
-<<<<<<< HEAD
-    parse_run_options "$@"
-
-    configure_and_install_dnf_pkgs_repos
-
-    configure_firewalld_rules
-    pull_container_images
-    configure_system_services
-    reboot_vm
-}
-
-usage() {
-    local -n options="$1"
-    log "$(basename "$0") [$options]
-        -p Configure rpm repositories, import required rpm keys, update & install packages with dnf
-        -f Configure firewalld default zone rules
-        -u Configure systemd unit files for ARO RP
-        -i Pull container images
-
-        Note: steps will be executed in the order that flags are provided
-    "
-}
-
-# parse_run_options takes all arguements passed to main and parses them
-# allowing individual step(s) to be ran, rather than all steps
-#
-# This is useful for local testing, or possibly modifying the bootstrap execution via environment variables in the deployment pipeline
-parse_run_options() {
-    # shellcheck disable=SC2206
-    local -a options=(${1:-})
-    if [ "${#options[@]}" -eq 0 ]; then
-        log "Running all steps"
-        return 0
-    fi
-
-    local OPTIND
-	local -r allowed_options="pfui"
-    while getopts ${allowed_options} options; do
-        case "${options}" in
-            p)
-                log "Running step configure_and_install_dnf_pkgs_repos"
-                configure_and_install_dnf_pkgs_repos
-                ;;
-            f)
-                log "Running configure_firewalld_rules"
-                configure_firewalld_rules
-                ;;
-            u)
-                log "Running pull_container_images & configure_system_services"
-                configure_system_services
-                ;;
-            i)
-                log "Running pull_container_images"
-                pull_container_images 
-                ;;
-            *)
-                usage allowed_options
-                abort "Unkown option provided"
-                ;;
-        esac
-    done
-    
-    exit 0
-}
-
-# configure_and_install_dnf_pkgs_repos
-configure_and_install_dnf_pkgs_repos() {
-    log "starting"
-
-    # transaction attempt retry time in seconds
-    local -ri retry_wait_time=60
-    configure_rhui_repo retry_wait_time
-=======
     # transaction attempt retry time in seconds
     local -ri retry_wait_time=60
 
@@ -88,251 +15,11 @@
     source commonVMSS.sh
 
     create_required_dirs
->>>>>>> 63867bb5
 
     local -ar exclude_pkgs=(
         "-x WALinuxAgent"
         "-x WALinuxAgent-udev"
     )
-<<<<<<< HEAD
-
-    dnf_update_pkgs exclude_pkgs retry_wait_time
-
-    local -ra repo_rpm_pkgs=(
-        https://dl.fedoraproject.org/pub/epel/epel-release-latest-8.noarch.rpm
-    )
-
-    local -ra install_pkgs=(
-        podman
-        podman-docker
-    )
-
-    dnf_install_pkgs repo_rpm_pkgs retry_wait_time
-    dnf_install_pkgs install_pkgs retry_wait_time
-
-	local -r cron_weekly_dnf_update_filename='/etc/cron.weekly/dnfupdate'
-	local -r cron_weekly_dnf_update_file="#!/bin/bash
-dnf update -y"
-
-	write_file cron_weekly_dnf_update_filename cron_weekly_dnf_update_file true
-	chmod +x "$cron_weekly_dnf_update_filename"
-}
-
-# configure_rhui_repo
-configure_rhui_repo() {
-    log "starting"
-
-    local -ra cmd=(
-        dnf
-        update
-        -y
-        --disablerepo='*'
-        --enablerepo='rhui-microsoft-azure*'
-    )
-
-    log "running RHUI package updates"
-    retry cmd "$1"
-}
-
-# retry Adding retry logic to yum commands in order to avoid stalling out on resource locks
-retry() {
-    local -n cmd_retry="$1"
-    local -n wait_time="$2"
-
-    for attempt in {1..5}; do
-        log "attempt #${attempt} - ${FUNCNAME[2]}"
-        ${cmd_retry[@]} &
-
-        wait $! && break
-        if [[ ${attempt} -lt 5 ]]; then
-            sleep "$wait_time"
-        else
-            abort "attempt #${attempt} - Failed to update packages"
-        fi
-    done
-}
-
-# dnf_update_pkgs
-dnf_update_pkgs() {
-    local -n excludes="$1"
-    log "starting"
-
-    local -ra cmd=(
-        dnf
-        -y
-        ${excludes[@]}
-        update
-        --allowerasing
-    )
-
-    log "Updating all packages"
-    retry cmd "$2"
-}
-
-# dnf_install_pkgs
-dnf_install_pkgs() {
-    local -n pkgs="$1"
-    log "starting"
-
-    local -ra cmd=(
-        dnf
-        -y
-        install
-        ${pkgs[@]}
-    )
-
-    log "Attempting to install packages: ${pkgs[*]}"
-    retry cmd "$2"
-}
-
-# configure_logrotate clobbers /etc/logrotate.conf
-configure_logrotate() {
-    log "starting"
-
-    local -r logrotate_conf_filename='/etc/logrotate.conf'
-    local -r logrotate_conf_file='# see "man logrotate" for details
-# rotate log files weekly
-weekly
-
-# keep 2 weeks worth of backlogs
-rotate 2
-
-# create new (empty) log files after rotating old ones
-create
-
-# use date as a suffix of the rotated file
-dateext
-
-# uncomment this if you want your log files compressed
-compress
-
-# RPM packages drop log rotation information into this directory
-include /etc/logrotate.d
-
-# no packages own wtmp and btmp -- we will rotate them here
-/var/log/wtmp {
-    monthly
-    create 0664 root utmp
-        minsize 1M
-    rotate 1
-}
-
-/var/log/btmp {
-    missingok
-    monthly
-    create 0600 root utmp
-    rotate 1
-}'
-
-    write_file logrotate_conf_filename logrotate_conf_file true
-}
-
-# configure_firewalld_rules
-configure_firewalld_rules() {
-    log "starting"
-
-    # https://access.redhat.com/security/cve/cve-2020-13401
-    local -r prefix="/etc/sysctl.d"
-    local -r disable_accept_ra_conf_filename="$prefix/02-disable-accept-ra.conf"
-    local -r disable_accept_ra_conf_file="net.ipv6.conf.all.accept_ra=0"
-
-    write_file disable_accept_ra_conf_filename disable_accept_ra_conf_file true
-
-    local -r disable_core_filename="$prefix/01-disable-core.conf"
-    local -r disable_core_file="kernel.core_pattern = |/bin/true
-    "
-    write_file disable_core_filename disable_core_file true
-
-    sysctl --system
-
-    local -ra enable_ports=(
-        "443/tcp"
-    )
-
-    log "Enabling ports ${enable_ports[*]} on default firewalld zone"
-    # shellcheck disable=SC2068
-    for port in ${enable_ports[@]}; do
-        log "Enabling port $port now"
-        firewall-cmd "--add-port=$port"
-    done
-
-    firewall-cmd --runtime-to-permanent
-}
-
-# pull_container_images
-pull_container_images() {
-    log "starting"
-
-    # The managed identity that the VM runs as only has a single roleassignment.
-    # This role assignment is ACRPull which is not necessarily present in the
-    # subscription we're deploying into.  If the identity does not have any
-    # role assignments scoped on the subscription we're deploying into, it will
-    # not show on az login -i, which is why the below line is commented.
-    # az account set -s "$SUBSCRIPTIONID"
-    az login -i --allow-no-subscriptions
-
-    # Suppress emulation output for podman instead of docker for az acr compatability
-    mkdir -p /etc/containers/
-    mkdir -p /root/.docker
-    touch /etc/containers/nodocker
-
-	# This name is used in the case that az acr login searches for this in it's environment
-    local -r REGISTRY_AUTH_FILE="/root/.docker/config.json"
-	local -r registry_config_file="{
-	"auths": {
-		\"${PROXYIMAGE%%/*}\": {
-			\"auth\": \"$PROXYIMAGEAUTH\"
-		}
-	}"
-
-	write_file REGISTRY_AUTH_FILE registry_config_file true
-
-    log "logging into prod acr"
-
-    az acr login --name "$(sed -e 's|.*/||' <<<"$ACRRESOURCEID")"
-
-    docker pull "$PROXYIMAGE"
-
-    az logout
-}
-
-# configure_system_services creates, configures, and enables the following systemd services and timers
-# services
-#	proxy
-configure_system_services() {
-	configure_service_proxy
-}
-
-# enable_aro_services enables all services required for aro rp
-enable_aro_services() {
-    log "starting"
-
-    local -ra aro_services=(
-		proxy
-    )
-    log "enabling aro services ${aro_services[*]}"
-    # shellcheck disable=SC2068
-    for service in ${aro_services[@]}; do
-        log "Enabling $service now"
-        systemctl enable "$service.service"
-    done
-}
-
-# configure_certs
-configure_certs() {
-    log "starting"
-
-	base64 -d <<<"$PROXYCERT" >/etc/proxy/proxy.crt
-	base64 -d <<<"$PROXYKEY" >/etc/proxy/proxy.key
-	base64 -d <<<"$PROXYCLIENTCERT" >/etc/proxy/proxy-client.crt
-	chown -R 1000:1000 /etc/proxy
-	chmod 0600 /etc/proxy/proxy.key
-}
-
-configure_service_proxy() {
-	local -r sysconfig_proxy_filename='/etc/sysconfig/proxy'
-	local -r sysconfig_proxy_file="PROXY_IMAGE='$PROXYIMAGE'"
-=======
 
     dnf_update_pkgs pkgs_to_exclude retry_wait_time
 
@@ -384,7 +71,6 @@
     local -n proxy_image="$1"
 	local -r sysconfig_proxy_filename='/etc/sysconfig/proxy'
 	local -r sysconfig_proxy_file="PROXY_IMAGE='$proxy_image'"
->>>>>>> 63867bb5
 
 	write_file sysconfig_proxy_filename sysconfig_proxy_file true
 
@@ -405,17 +91,11 @@
 [Install]
 WantedBy=multi-user.target"
 
-<<<<<<< HEAD
-	local -r cron_weekly_pull_image_filename='/etc/cron.weekly/pull-image'
-	local -r cron_weekly_pull_image_file="#!/bin/bash
-docker pull $PROXYIMAGE
-=======
     write_file proxy_service_filename proxy_service_file true
 
 	local -r cron_weekly_pull_image_filename='/etc/cron.weekly/pull-image'
 	local -r cron_weekly_pull_image_file="#!/bin/bash
 docker pull $proxy_image
->>>>>>> 63867bb5
 systemctl restart proxy.service"
 	
 	write_file cron_weekly_pull_image_filename cron_weekly_pull_image_file true
@@ -425,57 +105,9 @@
 	local -r cron_daily_restart_proxy_file="#!/bin/bash
 systemctl restart proxy.service"
 	
-<<<<<<< HEAD
-	write_file cron_daily_restart_proxy_filename cron_daily_restart_proxy_file
-	chmod +x "$cron_daily_restart_proxy_filename"
-}
-
-# write_file
-# Args
-# 1) filename - string
-# 2) file_contents - string
-# 3) clobber - boolean; optional - defaults to false
-write_file() {
-    local -n filename="$1"
-    local -n file_contents="$2"
-    local -r clobber="${3:-false}"
-
-    if $clobber; then
-        log "Overwriting file $filename"
-        echo "$file_contents" > "$filename"
-    else
-        log "Appending to $filename"
-        echo "$file_contents" >> "$filename"
-    fi
-}
-
-# reboot_vm restores all selinux file contexts, waits 30 seconds then reboots
-reboot_vm() {
-    log "starting"
-
-    configure_selinux "true"
-    (sleep 30 && log "rebooting vm now"; reboot) &
-}
-
-# log is a wrapper for echo that includes the function name
-log() {
-    local -r msg="${1:-"log message is empty"}"
-    local -r stack_level="${2:-1}"
-    echo "${FUNCNAME[${stack_level}]}: ${msg}"
-}
-
-# abort is a wrapper for log that exits with an error code
-abort() {
-    local -ri origin_stacklevel=2
-    log "${1}" "$origin_stacklevel"
-    log "Exiting"
-    exit 1
-}
-=======
 	write_file cron_daily_restart_proxy_filename cron_daily_restart_proxy_file true
 	chmod +x "$cron_daily_restart_proxy_filename"
 }
->>>>>>> 63867bb5
 
 export AZURE_CLOUD_NAME="${AZURECLOUDNAME:?"Failed to carry over variables"}"
 
