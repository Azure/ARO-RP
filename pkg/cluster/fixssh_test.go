--- conflicted
+++ resolved
@@ -141,7 +141,6 @@
 	}
 }
 
-<<<<<<< HEAD
 func configureInterface(backendPools []string,
 	subnet string,
 	name string,
@@ -150,22 +149,6 @@
 	iface := armnetwork.Interface{
 		Name:       to.StringPtr(name),
 		Properties: &armnetwork.InterfacePropertiesFormat{},
-=======
-func ifBefore(ilbID string, elbID string, i int, ilbBackendPool string, elbBackendPool string) *mgmtnetwork.Interface {
-	return &mgmtnetwork.Interface{
-		InterfacePropertiesFormat: &mgmtnetwork.InterfacePropertiesFormat{
-			VirtualMachine: &mgmtnetwork.SubResource{
-				ID: pointerutils.ToPtr(fmt.Sprintf("master-%d", i)),
-			},
-			IPConfigurations: &[]mgmtnetwork.InterfaceIPConfiguration{
-				{
-					InterfaceIPConfigurationPropertiesFormat: &mgmtnetwork.InterfaceIPConfigurationPropertiesFormat{
-						LoadBalancerBackendAddressPools: &[]mgmtnetwork.BackendAddressPool{},
-					},
-				},
-			},
-		},
->>>>>>> bb3999a7
 	}
 
 	if addVM {
@@ -197,7 +180,6 @@
 	return &armnetwork.InterfacesClientGetResponse{Interface: iface}
 }
 
-<<<<<<< HEAD
 // Return a list of interfaces that mocks the state of a newly created cluster (no previous CPMS updates)
 // 7 NICs total: 3 for masters, 1 for the private link service and 3 workers
 func ifListNewCluster(ilbID string, elbID string, withSSHBackendPool bool) []*armnetwork.Interface {
@@ -219,24 +201,6 @@
 	for i := range 3 {
 		nicName := fmt.Sprintf("%s-worker-east%d-12345-nic", infraID, i)
 		ifList = append(ifList, &configureInterface(nil, "worker-subnet", nicName, true, false).Interface)
-=======
-func ifNoVmBefore(ilbID string, elbID string, i int, ilbBackendPool string, elbBackendPool string) *mgmtnetwork.Interface {
-	return &mgmtnetwork.Interface{
-		InterfacePropertiesFormat: &mgmtnetwork.InterfacePropertiesFormat{
-			VirtualMachine: nil,
-			IPConfigurations: &[]mgmtnetwork.InterfaceIPConfiguration{
-				{
-					InterfaceIPConfigurationPropertiesFormat: &mgmtnetwork.InterfaceIPConfigurationPropertiesFormat{
-						LoadBalancerBackendAddressPools: &[]mgmtnetwork.BackendAddressPool{
-							{
-								ID: pointerutils.ToPtr(fmt.Sprintf(ilbID+"/backendAddressPools/ssh-%d", i)),
-							},
-						},
-					},
-				},
-			},
-		},
->>>>>>> bb3999a7
 	}
 
 	return ifList
@@ -273,7 +237,6 @@
 	return ifList
 }
 
-<<<<<<< HEAD
 // Return a list of interfaces that mocks the state after the first successful CPMS update of a new private cluster
 // 10 NICs total: 3 for the old masters, 3 for the new masters all in the ssh-0 backend pool, 3 workers and 1 for the private link service
 func ifListAfterFirstCPMSUpdatePrivateCluster(ilbID string, elbID string, withSSHBackendPool bool) []*armnetwork.Interface {
@@ -295,32 +258,6 @@
 	for i := range 3 {
 		nicName := fmt.Sprintf("%s-master%d-nic", infraID, i)
 		ifList = append(ifList, &configureInterface(nil, masterSubnetID, nicName, false, true).Interface)
-=======
-func ifAfter(ilbID string, elbID string, i int, ilbBackendPool string, elbBackendPool string) *mgmtnetwork.Interface {
-	return &mgmtnetwork.Interface{
-		InterfacePropertiesFormat: &mgmtnetwork.InterfacePropertiesFormat{
-			VirtualMachine: &mgmtnetwork.SubResource{
-				ID: pointerutils.ToPtr(fmt.Sprintf("master-%d", i)),
-			},
-			IPConfigurations: &[]mgmtnetwork.InterfaceIPConfiguration{
-				{
-					InterfaceIPConfigurationPropertiesFormat: &mgmtnetwork.InterfaceIPConfigurationPropertiesFormat{
-						LoadBalancerBackendAddressPools: &[]mgmtnetwork.BackendAddressPool{
-							{
-								ID: pointerutils.ToPtr(fmt.Sprintf(ilbID+"/backendAddressPools/ssh-%d", i)),
-							},
-							{
-								ID: pointerutils.ToPtr(fmt.Sprintf(ilbID+"/backendAddressPools/%s", ilbBackendPool)),
-							},
-							{
-								ID: pointerutils.ToPtr(fmt.Sprintf(elbID+"/backendAddressPools/%s", elbBackendPool)),
-							},
-						},
-					},
-				},
-			},
-		},
->>>>>>> bb3999a7
 	}
 	// 1 NIC in the master subnet with a name that does not match the master NIC name regex, ie the private link service NIC
 	ifList = append(ifList, &configureInterface(nil, masterSubnetID, "infra-pls-nic", false, true).Interface)
