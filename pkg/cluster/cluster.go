package cluster

// Copyright (c) Microsoft Corporation.
// Licensed under the Apache License 2.0.

import (
	"context"
	"fmt"
	"time"

	"github.com/Azure/go-autorest/autorest"
	"github.com/Azure/go-autorest/autorest/azure"
	"github.com/Azure/msi-dataplane/pkg/dataplane"
	"github.com/Azure/msi-dataplane/pkg/store"
	configclient "github.com/openshift/client-go/config/clientset/versioned"
	imageregistryclient "github.com/openshift/client-go/imageregistry/clientset/versioned"
	machineclient "github.com/openshift/client-go/machine/clientset/versioned"
	operatorclient "github.com/openshift/client-go/operator/clientset/versioned"
	samplesclient "github.com/openshift/client-go/samples/clientset/versioned"
	securityclient "github.com/openshift/client-go/security/clientset/versioned"
	mcoclient "github.com/openshift/machine-config-operator/pkg/generated/clientset/versioned"
	"github.com/sirupsen/logrus"
	extensionsclient "k8s.io/apiextensions-apiserver/pkg/client/clientset/clientset"
	"k8s.io/client-go/dynamic"
	"k8s.io/client-go/kubernetes"

	"github.com/Azure/ARO-RP/pkg/api"
	"github.com/Azure/ARO-RP/pkg/cluster/graph"
	"github.com/Azure/ARO-RP/pkg/database"
	"github.com/Azure/ARO-RP/pkg/env"
	"github.com/Azure/ARO-RP/pkg/hive"
	"github.com/Azure/ARO-RP/pkg/metrics"
	aroclient "github.com/Azure/ARO-RP/pkg/operator/clientset/versioned"
	"github.com/Azure/ARO-RP/pkg/operator/deploy"
	"github.com/Azure/ARO-RP/pkg/util/azblob"
	"github.com/Azure/ARO-RP/pkg/util/azureclient/azuresdk/armauthorization"
	"github.com/Azure/ARO-RP/pkg/util/azureclient/azuresdk/armmsi"
	"github.com/Azure/ARO-RP/pkg/util/azureclient/azuresdk/armnetwork"
	"github.com/Azure/ARO-RP/pkg/util/azureclient/azuresdk/azsecrets"
	"github.com/Azure/ARO-RP/pkg/util/azureclient/mgmt/authorization"
	"github.com/Azure/ARO-RP/pkg/util/azureclient/mgmt/compute"
	"github.com/Azure/ARO-RP/pkg/util/azureclient/mgmt/features"
	"github.com/Azure/ARO-RP/pkg/util/azureclient/mgmt/network"
	"github.com/Azure/ARO-RP/pkg/util/azureclient/mgmt/privatedns"
	"github.com/Azure/ARO-RP/pkg/util/billing"
	"github.com/Azure/ARO-RP/pkg/util/clienthelper"
	"github.com/Azure/ARO-RP/pkg/util/dns"
	"github.com/Azure/ARO-RP/pkg/util/encryption"
	utilgraph "github.com/Azure/ARO-RP/pkg/util/graph"
	"github.com/Azure/ARO-RP/pkg/util/platformworkloadidentity"
	"github.com/Azure/ARO-RP/pkg/util/refreshable"
	"github.com/Azure/ARO-RP/pkg/util/storage"
	"github.com/Azure/ARO-RP/pkg/util/subnet"
)

type Interface interface {
	Install(ctx context.Context) error
	Delete(ctx context.Context) error
	Update(ctx context.Context) error
	AdminUpdate(ctx context.Context) error
}

// manager contains information needed to install and maintain an ARO cluster
type manager struct {
	log                 *logrus.Entry
	env                 env.Interface
	db                  database.OpenShiftClusters
	dbGateway           database.Gateway
	dbOpenShiftVersions database.OpenShiftVersions

	billing           billing.Manager
	doc               *api.OpenShiftClusterDocument
	subscriptionDoc   *api.SubscriptionDocument
	fpAuthorizer      refreshable.Authorizer
	localFpAuthorizer autorest.Authorizer
	metricsEmitter    metrics.Emitter

	spGraphClient            *utilgraph.GraphServiceClient
	disks                    compute.DisksClient
	virtualMachines          compute.VirtualMachinesClient
	interfaces               network.InterfacesClient // TODO: use armInterfaces instead.
	armInterfaces            armnetwork.InterfacesClient
	publicIPAddresses        network.PublicIPAddressesClient // TODO: use armPublicIPAddresses instead.
	armPublicIPAddresses     armnetwork.PublicIPAddressesClient
	loadBalancers            network.LoadBalancersClient // TODO: use armLoadBalancers instead.
	armLoadBalancers         armnetwork.LoadBalancersClient
	armPrivateEndpoints      armnetwork.PrivateEndpointsClient
	armSecurityGroups        armnetwork.SecurityGroupsClient
	deployments              features.DeploymentsClient
	resourceGroups           features.ResourceGroupsClient
	resources                features.ResourcesClient
	privateZones             privatedns.PrivateZonesClient
	virtualNetworkLinks      privatedns.VirtualNetworkLinksClient
	roleAssignments          authorization.RoleAssignmentsClient
	roleDefinitions          authorization.RoleDefinitionsClient
	armRoleDefinitions       armauthorization.RoleDefinitionsClient
	denyAssignments          authorization.DenyAssignmentClient
	fpPrivateEndpoints       network.PrivateEndpointsClient // TODO: use armFPPrivateEndpoints instead.
	armFPPrivateEndpoints    armnetwork.PrivateEndpointsClient
	armRPPrivateLinkServices armnetwork.PrivateLinkServicesClient
	armSubnets               armnetwork.SubnetsClient
	userAssignedIdentities   armmsi.UserAssignedIdentitiesClient

	dns     dns.Manager
	storage storage.Manager
	subnet  subnet.Manager // TODO: use armSubnet instead.
	graph   graph.Manager
	rpBlob  azblob.Manager

	ch               clienthelper.Interface
	kubernetescli    kubernetes.Interface
	dynamiccli       dynamic.Interface
	extensionscli    extensionsclient.Interface
	maocli           machineclient.Interface
	mcocli           mcoclient.Interface
	operatorcli      operatorclient.Interface
	configcli        configclient.Interface
	samplescli       samplesclient.Interface
	securitycli      securityclient.Interface
	arocli           aroclient.Interface
	imageregistrycli imageregistryclient.Interface

	installViaHive     bool
	adoptViaHive       bool
	hiveClusterManager hive.ClusterManager

	aroOperatorDeployer deploy.Operator

	msiDataplane                           *dataplane.ManagedIdentityClient
	clusterMsiKeyVaultStore                *store.MsiKeyVaultStore
	clusterMsiFederatedIdentityCredentials armmsi.FederatedIdentityCredentialsClient

	now func() time.Time

	openShiftClusterDocumentVersioner openShiftClusterDocumentVersioner

	platformWorkloadIdentityRolesByVersion platformworkloadidentity.PlatformWorkloadIdentityRolesByVersion
}

// New returns a cluster manager
func New(ctx context.Context, log *logrus.Entry, _env env.Interface, db database.OpenShiftClusters, dbGateway database.Gateway, dbOpenShiftVersions database.OpenShiftVersions, dbPlatformWorkloadIdentityRoleSets database.PlatformWorkloadIdentityRoleSets, aead encryption.AEAD,
	billing billing.Manager, doc *api.OpenShiftClusterDocument, subscriptionDoc *api.SubscriptionDocument, hiveClusterManager hive.ClusterManager, metricsEmitter metrics.Emitter,
) (Interface, error) {
	r, err := azure.ParseResourceID(doc.OpenShiftCluster.ID)
	if err != nil {
		return nil, err
	}

	localFPAuthorizer, err := _env.FPAuthorizer(_env.TenantID(), _env.Environment().ResourceManagerScope)
	if err != nil {
		return nil, err
	}

	// TODO: Delete once the replacement to track2 is done
	fpAuthorizer, err := refreshable.NewAuthorizer(_env, subscriptionDoc.Subscription.Properties.TenantID)
	if err != nil {
		return nil, err
	}

	fpCredClusterTenant, err := _env.FPNewClientCertificateCredential(subscriptionDoc.Subscription.Properties.TenantID)
	if err != nil {
		return nil, err
	}

	fpCredRPTenant, err := _env.FPNewClientCertificateCredential(_env.TenantID())
	if err != nil {
		return nil, err
	}

	msiCredential, err := _env.NewMSITokenCredential()
	if err != nil {
		return nil, err
	}

	storage := storage.NewManager(_env, r.SubscriptionID, fpAuthorizer)

	installViaHive, err := _env.LiveConfig().InstallViaHive(ctx)
	if err != nil {
		return nil, err
	}

	adoptByHive, err := _env.LiveConfig().AdoptByHive(ctx)
	if err != nil {
		return nil, err
	}

	clientOptions := _env.Environment().ArmClientOptions()

	armInterfacesClient, err := armnetwork.NewInterfacesClient(r.SubscriptionID, fpCredClusterTenant, clientOptions)
	if err != nil {
		return nil, err
	}

	armPublicIPAddressesClient, err := armnetwork.NewPublicIPAddressesClient(r.SubscriptionID, fpCredClusterTenant, clientOptions)
	if err != nil {
		return nil, err
	}

	armLoadBalancersClient, err := armnetwork.NewLoadBalancersClient(r.SubscriptionID, fpCredClusterTenant, clientOptions)
	if err != nil {
		return nil, err
	}

	armPrivateEndpoints, err := armnetwork.NewPrivateEndpointsClient(r.SubscriptionID, fpCredClusterTenant, clientOptions)
	if err != nil {
		return nil, err
	}

	armFPPrivateEndpoints, err := armnetwork.NewPrivateEndpointsClient(r.SubscriptionID, fpCredRPTenant, clientOptions)
	if err != nil {
		return nil, err
	}

	armSecurityGroupsClient, err := armnetwork.NewSecurityGroupsClient(r.SubscriptionID, fpCredClusterTenant, clientOptions)
	if err != nil {
		return nil, err
	}

	armRPPrivateLinkServices, err := armnetwork.NewPrivateLinkServicesClient(r.SubscriptionID, msiCredential, clientOptions)
	if err != nil {
		return nil, err
	}

	rpBlob, err := azblob.NewManager(_env.Environment(), _env.SubscriptionID(), msiCredential)
	if err != nil {
		return nil, err
	}

<<<<<<< HEAD
	armSubnetsClient, err := armnetwork.NewSubnetsClient(r.SubscriptionID, fpCredClusterTenant, clientOptions)
	if err != nil {
		return nil, err
	}

	armRoleDefinitionsClient, err := armauthorization.NewArmRoleDefinitionsClient(fpCredClusterTenant, clientOptions)
=======
	armRoleDefinitionsClient, err := armauthorization.NewArmRoleDefinitionsClient(fpCredClusterTenant, r.SubscriptionID, clientOptions)
>>>>>>> 96637dbc
	if err != nil {
		return nil, err
	}

	platformWorkloadIdentityRolesByVersion := platformworkloadidentity.NewPlatformWorkloadIdentityRolesByVersionService()

	m := &manager{
		log:                      log,
		env:                      _env,
		db:                       db,
		dbGateway:                dbGateway,
		dbOpenShiftVersions:      dbOpenShiftVersions,
		billing:                  billing,
		doc:                      doc,
		subscriptionDoc:          subscriptionDoc,
		fpAuthorizer:             fpAuthorizer,
		localFpAuthorizer:        localFPAuthorizer,
		metricsEmitter:           metricsEmitter,
		disks:                    compute.NewDisksClient(_env.Environment(), r.SubscriptionID, fpAuthorizer),
		virtualMachines:          compute.NewVirtualMachinesClient(_env.Environment(), r.SubscriptionID, fpAuthorizer),
		interfaces:               network.NewInterfacesClient(_env.Environment(), r.SubscriptionID, fpAuthorizer),
		armInterfaces:            armInterfacesClient,
		publicIPAddresses:        network.NewPublicIPAddressesClient(_env.Environment(), r.SubscriptionID, fpAuthorizer),
		armPublicIPAddresses:     armPublicIPAddressesClient,
		loadBalancers:            network.NewLoadBalancersClient(_env.Environment(), r.SubscriptionID, fpAuthorizer),
		armLoadBalancers:         armLoadBalancersClient,
		armPrivateEndpoints:      armPrivateEndpoints,
		armSecurityGroups:        armSecurityGroupsClient,
		deployments:              features.NewDeploymentsClient(_env.Environment(), r.SubscriptionID, fpAuthorizer),
		resourceGroups:           features.NewResourceGroupsClient(_env.Environment(), r.SubscriptionID, fpAuthorizer),
		resources:                features.NewResourcesClient(_env.Environment(), r.SubscriptionID, fpAuthorizer),
		privateZones:             privatedns.NewPrivateZonesClient(_env.Environment(), r.SubscriptionID, fpAuthorizer),
		virtualNetworkLinks:      privatedns.NewVirtualNetworkLinksClient(_env.Environment(), r.SubscriptionID, fpAuthorizer),
		roleAssignments:          authorization.NewRoleAssignmentsClient(_env.Environment(), r.SubscriptionID, fpAuthorizer),
		roleDefinitions:          authorization.NewRoleDefinitionsClient(_env.Environment(), r.SubscriptionID, fpAuthorizer),
		armRoleDefinitions:       armRoleDefinitionsClient,
		denyAssignments:          authorization.NewDenyAssignmentsClient(_env.Environment(), r.SubscriptionID, fpAuthorizer),
		fpPrivateEndpoints:       network.NewPrivateEndpointsClient(_env.Environment(), _env.SubscriptionID(), localFPAuthorizer),
		armFPPrivateEndpoints:    armFPPrivateEndpoints,
		armRPPrivateLinkServices: armRPPrivateLinkServices,
		armSubnets:               armSubnetsClient,

		dns:                                    dns.NewManager(_env, fpCredRPTenant),
		storage:                                storage,
		subnet:                                 subnet.NewManager(_env.Environment(), r.SubscriptionID, fpAuthorizer),
		graph:                                  graph.NewManager(_env, log, aead, storage),
		rpBlob:                                 rpBlob,
		installViaHive:                         installViaHive,
		adoptViaHive:                           adoptByHive,
		hiveClusterManager:                     hiveClusterManager,
		now:                                    func() time.Time { return time.Now() },
		openShiftClusterDocumentVersioner:      new(openShiftClusterDocumentVersionerService),
		platformWorkloadIdentityRolesByVersion: platformWorkloadIdentityRolesByVersion,
	}

	if doc.OpenShiftCluster.UsesWorkloadIdentity() {
		err = m.platformWorkloadIdentityRolesByVersion.PopulatePlatformWorkloadIdentityRolesByVersion(ctx, doc.OpenShiftCluster, dbPlatformWorkloadIdentityRoleSets)
		if err != nil {
			return nil, err
		}

		msiResourceId, err := m.doc.OpenShiftCluster.ClusterMsiResourceId()
		if err != nil {
			return nil, err
		}

		msiDataplaneClientOptions, err := _env.MsiDataplaneClientOptions(msiResourceId)
		if err != nil {
			return nil, err
		}

		cloud, err := _env.Environment().CloudNameForMsiDataplane()
		if err != nil {
			return nil, err
		}

		authenticatorPolicy := dataplane.NewAuthenticatorPolicy(fpCredRPTenant, _env.MsiRpEndpoint())
		msiDataplane, err := dataplane.NewClient(cloud, authenticatorPolicy, msiDataplaneClientOptions)
		if err != nil {
			return nil, err
		}

		clusterMsiKeyVaultName := _env.ClusterMsiKeyVaultName()
		clusterMsiKeyVaultURL := fmt.Sprintf("https://%s.%s", clusterMsiKeyVaultName, _env.Environment().KeyVaultDNSSuffix)
		clusterMsiSecretsClient, err := azsecrets.NewClient(clusterMsiKeyVaultURL, msiCredential, clientOptions)
		if err != nil {
			return nil, err
		}

		m.msiDataplane = msiDataplane
		m.clusterMsiKeyVaultStore = store.NewMsiKeyVaultStore(clusterMsiSecretsClient)
	}

	return m, nil
}<|MERGE_RESOLUTION|>--- conflicted
+++ resolved
@@ -226,16 +226,12 @@
 		return nil, err
 	}
 
-<<<<<<< HEAD
 	armSubnetsClient, err := armnetwork.NewSubnetsClient(r.SubscriptionID, fpCredClusterTenant, clientOptions)
 	if err != nil {
 		return nil, err
 	}
 
-	armRoleDefinitionsClient, err := armauthorization.NewArmRoleDefinitionsClient(fpCredClusterTenant, clientOptions)
-=======
 	armRoleDefinitionsClient, err := armauthorization.NewArmRoleDefinitionsClient(fpCredClusterTenant, r.SubscriptionID, clientOptions)
->>>>>>> 96637dbc
 	if err != nil {
 		return nil, err
 	}
