--- conflicted
+++ resolved
@@ -75,48 +75,23 @@
 			m.log.Infof("Skipping NIC %s, not associated with a control plane machine.", *nic.Name)
 			continue NICs
 		}
-<<<<<<< HEAD
 		//Check for orphaned NICs
 		if nic.Properties.VirtualMachine == nil {
 			err := m.deleteOrphanedNIC(ctx, nic, resourceGroup, masterSubnetID)
-=======
-	}
-	return lb, nil
-}
-
-func (m *manager) checkandUpdateNIC(ctx context.Context, resourceGroup string, infraID string, lb mgmtnetwork.LoadBalancer) (err error) {
-	for i := 0; i < 3; i++ {
-		// NIC names might be different if customer re-created master nodes
-		// see https://bugzilla.redhat.com/show_bug.cgi?id=1882490 for more details
-		// installer naming  - <foo>-master{0,1,2}-nic
-		// machineAPI naming - <foo>-master-{0,1,2}-nic
-		nicNameInstaller := fmt.Sprintf("%s-master%d-nic", infraID, i)
-		nicNameMachineAPI := fmt.Sprintf("%s-master-%d-nic", infraID, i)
-
-		var nic mgmtnetwork.Interface
-		nicName := nicNameInstaller
-		fallbackNIC := false
-
-		nic, err = m.interfaces.Get(ctx, resourceGroup, nicName, "")
-		if err != nil {
-			m.log.Warnf("Fetching details for NIC %s has failed with err %s", nicName, err)
-			fallbackNIC = true
-		} else if nic.InterfacePropertiesFormat != nil && nic.VirtualMachine == nil {
-			err = m.removeBackendPoolsFromNIC(ctx, resourceGroup, nicName, &nic)
->>>>>>> 5b71ac38
 			if err != nil {
 				return err
 			}
 			continue NICs
 		}
+    
+    // Booleans to track if backend pools are updated
 		ilbBackendPoolsUpdated := false
 		elbBackendPoolsUpdated := false
+    
 		// Check and update NIC IPConfigurations. Do we ever expect multiple IP configs on an interface?
 		for _, ipc := range nic.Properties.IPConfigurations {
-			// TODO refactor this a bit, one if?
-			if ipc.Properties.Subnet != nil {
-				// Skip any NICs that are not in the master subnet
-				if *ipc.Properties.Subnet.ID != masterSubnetID {
+			// Skip any NICs that are not in the master subnet
+			if ipc.Properties.Subnet != nil && ipc.Properties.Subnet.ID != nil && *ipc.Properties.Subnet.ID != masterSubnetID {
 					m.log.Infof("Skipping NIC %s, NIC not in master subnet.", *nic.Name)
 					continue NICs
 				}
@@ -158,35 +133,13 @@
 	return nil
 }
 
-<<<<<<< HEAD
 func (m *manager) updateILBBackendPools(ipc armnetwork.InterfaceIPConfiguration, infraID string, nicName string, lbID string) bool {
 	updated := false
 	ilbBackendPoolID := infraID
-=======
-func (m *manager) removeBackendPoolsFromNIC(ctx context.Context, resourceGroup, nicName string, nic *mgmtnetwork.Interface) error {
-	if nic.IPConfigurations == nil || len(*nic.IPConfigurations) == 0 {
-		return fmt.Errorf("unable to remove Backend Address Pools from NIC as there are no IP configurations for %s in resource group %s", nicName, resourceGroup)
-	}
-	ipc := (*nic.IPConfigurations)[0]
-	if ipc.LoadBalancerBackendAddressPools != nil {
-		m.log.Printf("Removing Load balancer Backend Address Pools from NIC %s with no VMs attached", nicName)
-		*(*nic.IPConfigurations)[0].LoadBalancerBackendAddressPools = []mgmtnetwork.BackendAddressPool{}
-		return m.interfaces.CreateOrUpdateAndWait(ctx, resourceGroup, nicName, *nic)
-	}
-	return nil
-}
-
-func (m *manager) updateILBAddressPool(ctx context.Context, nic *mgmtnetwork.Interface, nicName string, lb *mgmtnetwork.LoadBalancer, i int, resourceGroup string, infraID string) error {
-	if nic.IPConfigurations == nil || len(*nic.IPConfigurations) == 0 {
-		return fmt.Errorf("unable to update NIC as there are no IP configurations for %s", nicName)
-	}
-
-	ilbBackendPool := infraID
->>>>>>> 5b71ac38
 	if m.doc.OpenShiftCluster.Properties.ArchitectureVersion == api.ArchitectureVersionV1 {
 		ilbBackendPoolID = infraID + "-internal-controlplane-v4"
 	}
-<<<<<<< HEAD
+
 	ilbBackendPoolID = fmt.Sprintf("%s/backendAddressPools/%s", lbID, ilbBackendPoolID)
 	ilbBackendPool := &armnetwork.BackendAddressPool{ID: &ilbBackendPoolID}
 	if !slices.ContainsFunc(ipc.Properties.LoadBalancerBackendAddressPools, func(backendPool *armnetwork.BackendAddressPool) bool {
@@ -195,35 +148,6 @@
 		m.log.Infof("Adding NIC %s to Internal Load Balancer API Address Pool %s", nicName, ilbBackendPoolID)
 		ipc.Properties.LoadBalancerBackendAddressPools = append(ipc.Properties.LoadBalancerBackendAddressPools, ilbBackendPool)
 		updated = true
-=======
-
-	sshBackendPoolID := fmt.Sprintf("%s/backendAddressPools/ssh-%d", *lb.ID, i)
-	ilbBackendPoolID := fmt.Sprintf("%s/backendAddressPools/%s", *lb.ID, ilbBackendPool)
-
-	updateSSHPool := true
-	updateILBPool := true
-
-	ipc := (*nic.IPConfigurations)[0]
-	if ipc.LoadBalancerBackendAddressPools == nil {
-		emptyBackendAddressPool := make([]mgmtnetwork.BackendAddressPool, 0)
-		(*nic.IPConfigurations)[0].LoadBalancerBackendAddressPools = &emptyBackendAddressPool
-	} else {
-		for _, p := range *(*nic.IPConfigurations)[0].LoadBalancerBackendAddressPools {
-			if strings.EqualFold(*p.ID, sshBackendPoolID) {
-				updateSSHPool = false
-			}
-			if strings.EqualFold(*p.ID, ilbBackendPoolID) {
-				updateILBPool = false
-			}
-		}
-	}
-
-	if updateSSHPool {
-		m.log.Printf("Adding NIC %s to Internal Load Balancer SSH Backend Address Pool %s", nicName, sshBackendPoolID)
-		*(*nic.IPConfigurations)[0].LoadBalancerBackendAddressPools = append(*(*nic.IPConfigurations)[0].LoadBalancerBackendAddressPools, mgmtnetwork.BackendAddressPool{
-			ID: &sshBackendPoolID,
-		})
->>>>>>> 5b71ac38
 	}
 	sshBackendPoolID := fmt.Sprintf("%s/backendAddressPools/ssh-%s", lbID, masterNICRegex.FindStringSubmatch(nicName)[2])
 	sshBackendPool := &armnetwork.BackendAddressPool{ID: &sshBackendPoolID}
@@ -249,32 +173,11 @@
 	return updated
 }
 
-<<<<<<< HEAD
 func (m *manager) updateELBBackendPools(ipc armnetwork.InterfaceIPConfiguration, infraID string, nicName string, lbID string) bool {
 	updated := false
 	elbBackendPoolID := infraID
 	if m.doc.OpenShiftCluster.Properties.ArchitectureVersion == api.ArchitectureVersionV1 {
 		elbBackendPoolID = infraID + "-public-lb-control-plane-v4"
-=======
-func (m *manager) updateV1ELBAddressPool(ctx context.Context, nic *mgmtnetwork.Interface, nicName string, resourceGroup string, infraID string) error {
-	if nic.IPConfigurations == nil || len(*nic.IPConfigurations) == 0 {
-		return fmt.Errorf("unable to update NIC as there are no IP configurations for %s", nicName)
-	}
-
-	lb, err := m.loadBalancers.Get(ctx, resourceGroup, infraID, "")
-	if err != nil {
-		return err
-	}
-	elbBackendPoolID := fmt.Sprintf("%s/backendAddressPools/%s", *lb.ID, infraID)
-	currentPool := *(*nic.IPConfigurations)[0].LoadBalancerBackendAddressPools
-	newPool := make([]mgmtnetwork.BackendAddressPool, 0, len(currentPool))
-	for _, pool := range currentPool {
-		if strings.EqualFold(*pool.ID, elbBackendPoolID) {
-			m.log.Printf("Removing NIC %s from Public Load Balancer API Address Pool %s", nicName, elbBackendPoolID)
-		} else {
-			newPool = append(newPool, pool)
-		}
->>>>>>> 5b71ac38
 	}
 	elbBackendPoolID = fmt.Sprintf("%s/backendAddressPools/%s", lbID, elbBackendPoolID)
 	elbBackendPool := &armnetwork.BackendAddressPool{ID: &elbBackendPoolID}
@@ -289,21 +192,10 @@
 	return updated
 }
 
-<<<<<<< HEAD
 func (m *manager) checkAndUpdateLB(ctx context.Context, resourceGroup string, lbName string) (lb mgmtnetwork.LoadBalancer, err error) {
 	lb, err = m.loadBalancers.Get(ctx, resourceGroup, lbName, "")
 	if err != nil {
 		return lb, err
-=======
-func (m *manager) updateELBAddressPool(ctx context.Context, nic *mgmtnetwork.Interface, nicName string, lb *mgmtnetwork.LoadBalancer, resourceGroup string, infraID string) error {
-	if nic.IPConfigurations == nil || len(*nic.IPConfigurations) == 0 {
-		return fmt.Errorf("unable to update NIC as there are no IP configurations for %s", nicName)
-	}
-
-	elbBackendPool := infraID
-	if m.doc.OpenShiftCluster.Properties.ArchitectureVersion == api.ArchitectureVersionV1 {
-		elbBackendPool = infraID + "-public-lb-control-plane-v4"
->>>>>>> 5b71ac38
 	}
 
 	if m.updateLB(&lb, lbName) {
