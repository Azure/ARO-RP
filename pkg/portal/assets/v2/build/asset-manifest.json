{
  "files": {
<<<<<<< HEAD
    "main.js": "/static/js/main.04849d01.js",
    "index.html": "/index.html",
    "main.04849d01.js.map": "/static/js/main.04849d01.js.map"
  },
  "entrypoints": [
    "static/js/main.04849d01.js"
=======
    "main.js": "/static/js/main.fbacbb5a.js",
    "index.html": "/index.html",
    "main.fbacbb5a.js.map": "/static/js/main.fbacbb5a.js.map"
  },
  "entrypoints": [
    "static/js/main.fbacbb5a.js"
>>>>>>> 06724862
  ]
}<|MERGE_RESOLUTION|>--- conflicted
+++ resolved
@@ -1,19 +1,10 @@
 {
   "files": {
-<<<<<<< HEAD
-    "main.js": "/static/js/main.04849d01.js",
-    "index.html": "/index.html",
-    "main.04849d01.js.map": "/static/js/main.04849d01.js.map"
-  },
-  "entrypoints": [
-    "static/js/main.04849d01.js"
-=======
     "main.js": "/static/js/main.fbacbb5a.js",
     "index.html": "/index.html",
     "main.fbacbb5a.js.map": "/static/js/main.fbacbb5a.js.map"
   },
   "entrypoints": [
     "static/js/main.fbacbb5a.js"
->>>>>>> 06724862
   ]
 }