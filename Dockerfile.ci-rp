ARG REGISTRY
ARG ARO_VERSION

###############################################################################
# Stage 1: Build the SRE Portal Assets
###############################################################################
FROM ${REGISTRY}/ubi8/nodejs-16  as portal-build
LABEL aro-portal-build=true
WORKDIR /build/portal/v2
USER root

# Copying package files and installing dependencies
COPY portal/v2/package*.json ./
RUN npm ci
RUN npm audit --audit-level high --omit=dev # Run audit without dev dependencies

# Copying the rest of the source and build
COPY --chown=root:root portal/v2/ ./
RUN npm run lint && npm run build
LABEL stage="portal-build-cache-layer"

###############################################################################
# Stage 2: Compile the Golang RP code
###############################################################################
FROM mcr.microsoft.com/oss/go/microsoft/golang:1.22.6-fips-cbl-mariner2.0 AS builder
ARG ARO_VERSION
LABEL aro-builder=true
USER root
WORKDIR /app

# golang config and build steps
ENV GOPATH=/root/go
ENV GOFLAGS="-tags=containers_image_openpgp,exclude_graphdriver_btrfs,exclude_graphdriver_devicemapper,requirefips"
ENV CGO_ENABLED=1

COPY .bingo .bingo
RUN source .bingo/variables.env \
    # install bingo itself
    && make -f .bingo/Variables.mk ${BINGO} \
    # and all the tools it manages
    && ${BINGO} get -l
ENV PATH=$PATH:${GOPATH}/bin/

# Copy dependencies and source files
COPY go.mod go.sum ./
COPY vendor vendor
COPY swagger swagger
COPY hack hack
COPY cmd cmd
COPY pkg pkg
COPY test test

# Ensure JS assets are available before generating Go code
COPY --from=portal-build /build/pkg/portal/assets/v2/build /app/pkg/portal/assets/v2/build

# Build RP and E2E test suite bins
RUN go build -ldflags "-X github.com/Azure/ARO-RP/pkg/util/version.GitCommit=${ARO_VERSION}" ./cmd/aro
RUN go test ./test/e2e/... -tags e2e,codec.safe -c -ldflags "-X github.com/Azure/ARO-RP/pkg/util/version.GitCommit=${ARO_VERSION}" -o e2e.test

<<<<<<< HEAD
# Run unit tests
RUN go test ./...
=======
# Additional tests
RUN gotestsum --format pkgname --junitfile report.xml -- -coverprofile=cover.out ./...
>>>>>>> 44bc3cc7

# Validate FIPS
RUN hack/fips/validate-fips.sh ./aro
LABEL stage="rp-build-cache-layer"

###############################################################################
# Stage 3: final is our slim image with minimal layers and tools
###############################################################################
FROM ${REGISTRY}/ubi8/ubi-minimal AS final
LABEL aro-final=true
RUN microdnf update && microdnf clean all
COPY --from=builder /app/aro /app/e2e.test /usr/local/bin/
ENTRYPOINT ["aro"]
EXPOSE 2222/tcp 8080/tcp 8443/tcp 8444/tcp
USER 1000
ENV HOME=/tmp<|MERGE_RESOLUTION|>--- conflicted
+++ resolved
@@ -57,13 +57,8 @@
 RUN go build -ldflags "-X github.com/Azure/ARO-RP/pkg/util/version.GitCommit=${ARO_VERSION}" ./cmd/aro
 RUN go test ./test/e2e/... -tags e2e,codec.safe -c -ldflags "-X github.com/Azure/ARO-RP/pkg/util/version.GitCommit=${ARO_VERSION}" -o e2e.test
 
-<<<<<<< HEAD
 # Run unit tests
 RUN go test ./...
-=======
-# Additional tests
-RUN gotestsum --format pkgname --junitfile report.xml -- -coverprofile=cover.out ./...
->>>>>>> 44bc3cc7
 
 # Validate FIPS
 RUN hack/fips/validate-fips.sh ./aro
