--- conflicted
+++ resolved
@@ -23,11 +23,7 @@
 resources:
   containers:
     - container: golang
-<<<<<<< HEAD
-      image: mcr.microsoft.com/oss/go/microsoft/golang:1.22.6-fips-cbl-mariner2.0
-=======
       image: mcr.microsoft.com/onebranch/cbl-mariner/build:2.0
->>>>>>> 635c5a34
       options: --user=0
     - container: python
       image: registry.access.redhat.com/ubi8/python-39:latest
