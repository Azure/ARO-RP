{
  "files": {
<<<<<<< HEAD
    "main.js": "/static/js/main.5a597afe.js",
    "index.html": "/index.html",
    "main.5a597afe.js.map": "/static/js/main.5a597afe.js.map"
  },
  "entrypoints": [
    "static/js/main.5a597afe.js"
=======
    "main.js": "/static/js/main.ddab2c2c.js",
    "index.html": "/index.html",
    "main.ddab2c2c.js.map": "/static/js/main.ddab2c2c.js.map"
  },
  "entrypoints": [
    "static/js/main.ddab2c2c.js"
>>>>>>> d7ccfc70
  ]
}<|MERGE_RESOLUTION|>--- conflicted
+++ resolved
@@ -1,19 +1,10 @@
 {
   "files": {
-<<<<<<< HEAD
-    "main.js": "/static/js/main.5a597afe.js",
+    "main.js": "/static/js/main.0aeb07b4.js",
     "index.html": "/index.html",
-    "main.5a597afe.js.map": "/static/js/main.5a597afe.js.map"
+    "main.0aeb07b4.js.map": "/static/js/main.0aeb07b4.js.map"
   },
   "entrypoints": [
-    "static/js/main.5a597afe.js"
-=======
-    "main.js": "/static/js/main.ddab2c2c.js",
-    "index.html": "/index.html",
-    "main.ddab2c2c.js.map": "/static/js/main.ddab2c2c.js.map"
-  },
-  "entrypoints": [
-    "static/js/main.ddab2c2c.js"
->>>>>>> d7ccfc70
+    "static/js/main.0aeb07b4.js"
   ]
 }