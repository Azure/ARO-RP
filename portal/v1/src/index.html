<!doctype html>
<html lang="en">

<head>
    <meta charset="utf-8">
    <meta name="viewport" content="width=device-width, initial-scale=1, shrink-to-fit=no">

    <link rel="stylesheet" href="styles.css">

    <title>ARO SRE portal ({{ .location }})</title>
</head>

<body>
<<<<<<< HEAD
    <div class="navbar navbar-light bg-light shadow-sm">
        <div class="navbar-brand">
            <strong>ARO SRE portal ({{ .location }})</strong>
        </div>
        <div>
            <a href="/" class="btn btn-secondary" id="btnV2">Admin Portal V2</a>
            <button class="btn btn-secondary" id="btnLogout">Logout</button>
=======
    <div class="navbar bg-light shadow-sm">
        <div class="container-fluid">
            <div class="navbar-brand">
                <strong>ARO SRE portal ({{ .location }})</strong>
            </div>
            <div>
                <a href="v2" class="btn btn-secondary" id="btnV2">Try Admin Portal V2</a>
                <button class="btn btn-secondary" id="btnLogout">Logout</button>
            </div>
>>>>>>> 00f1604f
        </div>
    </div>

    <div class="container py-4">
        <div class="form-group">
            <label for="selResourceId" class="form-label">Cluster:</label>
            <div class="mb-3">
                <select data-live-search="true" class="form-select" id="selResourceId">
                </select>
            </div>
        </div>

        <div class="form-group">
            <label for="selMaster" class="form-label">Master:</label>
            <div class="mb-3">
                <select class="form-select" id="selMaster">
                    <option value="0" selected>master-0</option>
                    <option value="1">master-1</option>
                    <option value="2">master-2</option>
                </select>
            </div>
        </div>

        <button class="btn btn-secondary" id="btnPrometheus">Prometheus</button>

        <button class="btn btn-secondary" id="btnKubeconfig">Kubeconfig</button>

        <button class="btn btn-secondary" id="btnSSH">SSH</button>

        <div class="py-4" id="divAlerts"></div>
    </div>

    <template id="tmplSSHAlert">
        <div class="alert alert-primary alert-dismissible fade show" role="alert">
            <div>
                <button class="btn btn-secondary copy-button">
                    <svg xmlns="http://www.w3.org/2000/svg" viewBox="0 0 24 24" fill="white" width="18px" height="18px">
                        <path d="M0 0h24v24H0z" fill="none"/>
                        <path d="M16 1H4c-1.1 0-2 .9-2 2v14h2V3h12V1zm3 4H8c-1.1 0-2 .9-2 2v14c0 1.1.9 2 2 2h11c1.1 0 2-.9 2-2V7c0-1.1-.9-2-2-2zm0 16H8V7h11v14z"/>
                    </svg>
                </button>
                <span data-copy="command">Command: <code></code></span>
            </div>
            <div class="py-2">
                <button class="btn btn-secondary copy-button">
                    <svg xmlns="http://www.w3.org/2000/svg" viewBox="0 0 24 24" fill="white" width="18px" height="18px">
                        <path d="M0 0h24v24H0z" fill="none"/>
                        <path d="M16 1H4c-1.1 0-2 .9-2 2v14h2V3h12V1zm3 4H8c-1.1 0-2 .9-2 2v14c0 1.1.9 2 2 2h11c1.1 0 2-.9 2-2V7c0-1.1-.9-2-2-2zm0 16H8V7h11v14z"/>
                    </svg>
                </button>
                <span data-copy="password">Password: <code></code></span>
            </div>
            <button type="button" class="btn-close" data-bs-dismiss="alert" aria-label="Close"></button>
        </div>
    </template>

    <template id="tmplSSHAlertError">
        <div class="alert alert-danger alert-dismissible fade show" role="alert">
            <span data-copy="error"></span>
            <button type="button" class="btn-close" data-bs-dismiss="alert" aria-label="Close"></button>
        </div>
    </template>

    {{ .csrfField }}

    <script src="main.js"></script>
</body>

</html><|MERGE_RESOLUTION|>--- conflicted
+++ resolved
@@ -11,25 +11,15 @@
 </head>
 
 <body>
-<<<<<<< HEAD
-    <div class="navbar navbar-light bg-light shadow-sm">
-        <div class="navbar-brand">
-            <strong>ARO SRE portal ({{ .location }})</strong>
-        </div>
-        <div>
-            <a href="/" class="btn btn-secondary" id="btnV2">Admin Portal V2</a>
-            <button class="btn btn-secondary" id="btnLogout">Logout</button>
-=======
     <div class="navbar bg-light shadow-sm">
         <div class="container-fluid">
             <div class="navbar-brand">
                 <strong>ARO SRE portal ({{ .location }})</strong>
             </div>
             <div>
-                <a href="v2" class="btn btn-secondary" id="btnV2">Try Admin Portal V2</a>
+                <a href="/" class="btn btn-secondary" id="btnV2">Try Admin Portal V2</a>
                 <button class="btn btn-secondary" id="btnLogout">Logout</button>
             </div>
->>>>>>> 00f1604f
         </div>
     </div>
 
