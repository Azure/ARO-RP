--- conflicted
+++ resolved
@@ -109,11 +109,7 @@
 	go build -ldflags "-X github.com/Azure/ARO-RP/pkg/util/version.GitCommit=$(VERSION)" ./hack/proxy
 
 run-portal:
-<<<<<<< HEAD
-	go run -tags aro,containers_image_openpgp -ldflags "-X github.com/Azure/ARO-RP/pkg/util/version.GitCommit=$(COMMIT)" ./cmd/aro portal
-=======
-	go run -tags aro -ldflags "-X github.com/Azure/ARO-RP/pkg/util/version.GitCommit=$(VERSION)" ./cmd/aro portal
->>>>>>> 80ca3885
+	go run -tags aro,containers_image_openpgp -ldflags "-X github.com/Azure/ARO-RP/pkg/util/version.GitCommit=$(VERSION)" ./cmd/aro portal
 
 build-portal:
 	cd portal/v1 && npm install && npm run build && cd ../v2 && npm install && npm run build
