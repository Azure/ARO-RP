--- conflicted
+++ resolved
@@ -447,12 +447,10 @@
 	docker compose rm -sf rp
 	docker compose up rp
 
-<<<<<<< HEAD
-.PHONY: validate-roledef
-validate-roledef:
-	go run ./hack/role -verified-version $(OCP_VERSION) -oc-bin=$(OC)
-=======
 .PHONY: run-selenium
 run-selenium:
 	docker compose up selenium
->>>>>>> 1de0f5cd
+
+.PHONY: validate-roledef
+validate-roledef:
+	go run ./hack/role -verified-version $(OCP_VERSION) -oc-bin=$(OC)