--- conflicted
+++ resolved
@@ -22,23 +22,17 @@
 	"strconv"
 	"strings"
 
-	"golang.org/x/tools/go/types/objectpath"
 	"golang.org/x/tools/internal/tokeninternal"
 	"golang.org/x/tools/internal/typeparams"
 )
 
 // IExportShallow encodes "shallow" export data for the specified package.
 //
-// No promises are made about the encoding other than that it can be decoded by
-// the same version of IIExportShallow. If you plan to save export data in the
-// file system, be sure to include a cryptographic digest of the executable in
-// the key to avoid version skew.
-//
-// If the provided reportf func is non-nil, it will be used for reporting bugs
-// encountered during export.
-// TODO(rfindley): remove reportf when we are confident enough in the new
-// objectpath encoding.
-func IExportShallow(fset *token.FileSet, pkg *types.Package, reportf ReportFunc) ([]byte, error) {
+// No promises are made about the encoding other than that it can be
+// decoded by the same version of IIExportShallow. If you plan to save
+// export data in the file system, be sure to include a cryptographic
+// digest of the executable in the key to avoid version skew.
+func IExportShallow(fset *token.FileSet, pkg *types.Package) ([]byte, error) {
 	// In principle this operation can only fail if out.Write fails,
 	// but that's impossible for bytes.Buffer---and as a matter of
 	// fact iexportCommon doesn't even check for I/O errors.
@@ -46,40 +40,26 @@
 	// TODO(adonovan): use byte slices throughout, avoiding copying.
 	const bundle, shallow = false, true
 	var out bytes.Buffer
-	err := iexportCommon(&out, fset, bundle, shallow, iexportVersion, []*types.Package{pkg}, reportf)
+	err := iexportCommon(&out, fset, bundle, shallow, iexportVersion, []*types.Package{pkg})
 	return out.Bytes(), err
 }
 
 // IImportShallow decodes "shallow" types.Package data encoded by
 // IExportShallow in the same executable. This function cannot import data from
 // cmd/compile or gcexportdata.Write.
-<<<<<<< HEAD
-//
-// The importer calls getPackages to obtain package symbols for all
-// packages mentioned in the export data, including the one being
-// decoded.
-//
-// If the provided reportf func is non-nil, it will be used for reporting bugs
-// encountered during import.
-// TODO(rfindley): remove reportf when we are confident enough in the new
-// objectpath encoding.
-func IImportShallow(fset *token.FileSet, getPackages GetPackagesFunc, data []byte, path string, reportf ReportFunc) (*types.Package, error) {
-	const bundle = false
-	const shallow = true
-	pkgs, err := iimportCommon(fset, getPackages, data, bundle, path, shallow, reportf)
-=======
 func IImportShallow(fset *token.FileSet, getPackage GetPackageFunc, data []byte, path string, insert InsertType) (*types.Package, error) {
 	const bundle = false
 	pkgs, err := iimportCommon(fset, getPackage, data, bundle, path, insert)
->>>>>>> d11a633a
 	if err != nil {
 		return nil, err
 	}
 	return pkgs[0], nil
 }
 
-// ReportFunc is the type of a function used to report formatted bugs.
-type ReportFunc = func(string, ...interface{})
+// InsertType is the type of a function that creates a types.TypeName
+// object for a named type and inserts it into the scope of the
+// specified Package.
+type InsertType = func(pkg *types.Package, name string)
 
 // Current bundled export format version. Increase with each format change.
 // 0: initial implementation
@@ -92,16 +72,16 @@
 // so that calls to IImportData can override with a provided package path.
 func IExportData(out io.Writer, fset *token.FileSet, pkg *types.Package) error {
 	const bundle, shallow = false, false
-	return iexportCommon(out, fset, bundle, shallow, iexportVersion, []*types.Package{pkg}, nil)
+	return iexportCommon(out, fset, bundle, shallow, iexportVersion, []*types.Package{pkg})
 }
 
 // IExportBundle writes an indexed export bundle for pkgs to out.
 func IExportBundle(out io.Writer, fset *token.FileSet, pkgs []*types.Package) error {
 	const bundle, shallow = true, false
-	return iexportCommon(out, fset, bundle, shallow, iexportVersion, pkgs, nil)
-}
-
-func iexportCommon(out io.Writer, fset *token.FileSet, bundle, shallow bool, version int, pkgs []*types.Package, reportf ReportFunc) (err error) {
+	return iexportCommon(out, fset, bundle, shallow, iexportVersion, pkgs)
+}
+
+func iexportCommon(out io.Writer, fset *token.FileSet, bundle, shallow bool, version int, pkgs []*types.Package) (err error) {
 	if !debug {
 		defer func() {
 			if e := recover(); e != nil {
@@ -119,7 +99,6 @@
 		fset:        fset,
 		version:     version,
 		shallow:     shallow,
-		reportf:     reportf,
 		allPkgs:     map[*types.Package]bool{},
 		stringIndex: map[string]uint64{},
 		declIndex:   map[types.Object]uint64{},
@@ -334,10 +313,8 @@
 	out     *bytes.Buffer
 	version int
 
-	shallow    bool                // don't put types from other packages in the index
-	objEncoder *objectpath.Encoder // encodes objects from other packages in shallow mode; lazily allocated
-	reportf    ReportFunc          // if non-nil, used to report bugs
-	localpkg   *types.Package      // (nil in bundle mode)
+	shallow  bool           // don't put types from other packages in the index
+	localpkg *types.Package // (nil in bundle mode)
 
 	// allPkgs tracks all packages that have been referenced by
 	// the export data, so we can ensure to include them in the
@@ -375,17 +352,6 @@
 		return
 	}
 	fmt.Printf(strings.Repeat("..", p.indent)+format+"\n", args...)
-}
-
-// objectpathEncoder returns the lazily allocated objectpath.Encoder to use
-// when encoding objects in other packages during shallow export.
-//
-// Using a shared Encoder amortizes some of cost of objectpath search.
-func (p *iexporter) objectpathEncoder() *objectpath.Encoder {
-	if p.objEncoder == nil {
-		p.objEncoder = new(objectpath.Encoder)
-	}
-	return p.objEncoder
 }
 
 // stringOff returns the offset of s within the string section.
@@ -447,6 +413,7 @@
 	p *iexporter
 
 	data       intWriter
+	currPkg    *types.Package
 	prevFile   string
 	prevLine   int64
 	prevColumn int64
@@ -469,6 +436,7 @@
 		}()
 	}
 	w := p.newWriter()
+	w.setPkg(obj.Pkg(), false)
 
 	switch obj := obj.(type) {
 	case *types.Var:
@@ -705,9 +673,6 @@
 	w.pkg(obj.Pkg())
 }
 
-// TODO(rfindley): what does 'pkg' even mean here? It would be better to pass
-// it in explicitly into signatures and structs that may use it for
-// constructing fields.
 func (w *exportWriter) typ(t types.Type, pkg *types.Package) {
 	w.data.uint64(w.p.typOff(t, pkg))
 }
@@ -799,53 +764,30 @@
 
 	case *types.Signature:
 		w.startType(signatureType)
-		w.pkg(pkg)
+		w.setPkg(pkg, true)
 		w.signature(t)
 
 	case *types.Struct:
 		w.startType(structType)
 		n := t.NumFields()
-		// Even for struct{} we must emit some qualifying package, because that's
-		// what the compiler does, and thus that's what the importer expects.
-		fieldPkg := pkg
 		if n > 0 {
-			fieldPkg = t.Field(0).Pkg()
-		}
-		if fieldPkg == nil {
-			// TODO(rfindley): improve this very hacky logic.
-			//
-			// The importer expects a package to be set for all struct types, even
-			// those with no fields. A better encoding might be to set NumFields
-			// before pkg. setPkg panics with a nil package, which may be possible
-			// to reach with invalid packages (and perhaps valid packages, too?), so
-			// (arbitrarily) set the localpkg if available.
-			//
-			// Alternatively, we may be able to simply guarantee that pkg != nil, by
-			// reconsidering the encoding of constant values.
-			if w.p.shallow {
-				fieldPkg = w.p.localpkg
-			} else {
-				panic(internalErrorf("no package to set for empty struct"))
-			}
-		}
-		w.pkg(fieldPkg)
+			w.setPkg(t.Field(0).Pkg(), true) // qualifying package for field objects
+		} else {
+			w.setPkg(pkg, true)
+		}
 		w.uint64(uint64(n))
-
 		for i := 0; i < n; i++ {
 			f := t.Field(i)
-			if w.p.shallow {
-				w.objectPath(f)
-			}
 			w.pos(f.Pos())
 			w.string(f.Name()) // unexported fields implicitly qualified by prior setPkg
-			w.typ(f.Type(), fieldPkg)
+			w.typ(f.Type(), pkg)
 			w.bool(f.Anonymous())
 			w.string(t.Tag(i)) // note (or tag)
 		}
 
 	case *types.Interface:
 		w.startType(interfaceType)
-		w.pkg(pkg)
+		w.setPkg(pkg, true)
 
 		n := t.NumEmbeddeds()
 		w.uint64(uint64(n))
@@ -860,16 +802,10 @@
 			w.typ(ft, tPkg)
 		}
 
-		// See comment for struct fields. In shallow mode we change the encoding
-		// for interface methods that are promoted from other packages.
-
 		n = t.NumExplicitMethods()
 		w.uint64(uint64(n))
 		for i := 0; i < n; i++ {
 			m := t.ExplicitMethod(i)
-			if w.p.shallow {
-				w.objectPath(m)
-			}
 			w.pos(m.Pos())
 			w.string(m.Name())
 			sig, _ := m.Type().(*types.Signature)
@@ -891,58 +827,12 @@
 	}
 }
 
-// objectPath writes the package and objectPath to use to look up obj in a
-// different package, when encoding in "shallow" mode.
-//
-// When doing a shallow import, the importer creates only the local package,
-// and requests package symbols for dependencies from the client.
-// However, certain types defined in the local package may hold objects defined
-// (perhaps deeply) within another package.
-//
-// For example, consider the following:
-//
-//	package a
-//	func F() chan * map[string] struct { X int }
-//
-//	package b
-//	import "a"
-//	var B = a.F()
-//
-// In this example, the type of b.B holds fields defined in package a.
-// In order to have the correct canonical objects for the field defined in the
-// type of B, they are encoded as objectPaths and later looked up in the
-// importer. The same problem applies to interface methods.
-func (w *exportWriter) objectPath(obj types.Object) {
-	if obj.Pkg() == nil || obj.Pkg() == w.p.localpkg {
-		// obj.Pkg() may be nil for the builtin error.Error.
-		// In this case, or if obj is declared in the local package, no need to
-		// encode.
-		w.string("")
-		return
-	}
-	objectPath, err := w.p.objectpathEncoder().For(obj)
-	if err != nil {
-		// Fall back to the empty string, which will cause the importer to create a
-		// new object.
-		//
-		// This is incorrect in shallow mode (golang/go#60819), but matches
-		// the previous behavior. This code is defensive, as it is hard to
-		// prove that the objectpath algorithm will succeed in all cases, and
-		// creating a new object sort of works.
-		// (we didn't notice the bug during months of gopls@v0.12.0 testing)
-		//
-		// However, report a bug so that we can eventually have confidence
-		// that export/import is producing a correct package.
-		//
-		// TODO: remove reportf once we have such confidence.
-		w.string("")
-		if w.p.reportf != nil {
-			w.p.reportf("unable to encode object %q in package %q: %v", obj.Name(), obj.Pkg().Path(), err)
-		}
-		return
-	}
-	w.string(string(objectPath))
-	w.pkg(obj.Pkg())
+func (w *exportWriter) setPkg(pkg *types.Package, write bool) {
+	if write {
+		w.pkg(pkg)
+	}
+
+	w.currPkg = pkg
 }
 
 func (w *exportWriter) signature(sig *types.Signature) {
@@ -1315,16 +1205,6 @@
 
 func (e internalError) Error() string { return "gcimporter: " + string(e) }
 
-<<<<<<< HEAD
-// TODO(adonovan): make this call panic, so that it's symmetric with errorf.
-// Otherwise it's easy to forget to do anything with the error.
-//
-// TODO(adonovan): also, consider switching the names "errorf" and
-// "internalErrorf" as the former is used for bugs, whose cause is
-// internal inconsistency, whereas the latter is used for ordinary
-// situations like bad input, whose cause is external.
-=======
->>>>>>> d11a633a
 func internalErrorf(format string, args ...interface{}) error {
 	return internalError(fmt.Sprintf(format, args...))
 }