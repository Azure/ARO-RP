package main

// Copyright (c) Microsoft Corporation.
// Licensed under the Apache License 2.0.

import (
	"context"
	"flag"
	"fmt"

	"github.com/sirupsen/logrus"
	"k8s.io/client-go/kubernetes"
	ctrl "sigs.k8s.io/controller-runtime"
	"sigs.k8s.io/controller-runtime/pkg/healthz"

	"github.com/Azure/ARO-RP/pkg/env"
	pkgoperator "github.com/Azure/ARO-RP/pkg/operator"
	"github.com/Azure/ARO-RP/pkg/operator/controllers/alertwebhook"
	"github.com/Azure/ARO-RP/pkg/operator/controllers/autosizednodes"
	"github.com/Azure/ARO-RP/pkg/operator/controllers/banner"
	"github.com/Azure/ARO-RP/pkg/operator/controllers/checkers/clusterdnschecker"
	"github.com/Azure/ARO-RP/pkg/operator/controllers/checkers/ingresscertificatechecker"
	"github.com/Azure/ARO-RP/pkg/operator/controllers/checkers/internetchecker"
	"github.com/Azure/ARO-RP/pkg/operator/controllers/checkers/serviceprincipalchecker"
	"github.com/Azure/ARO-RP/pkg/operator/controllers/clusteroperatoraro"
	"github.com/Azure/ARO-RP/pkg/operator/controllers/dnsmasq"
	"github.com/Azure/ARO-RP/pkg/operator/controllers/genevalogging"
	"github.com/Azure/ARO-RP/pkg/operator/controllers/guardrails"
	"github.com/Azure/ARO-RP/pkg/operator/controllers/imageconfig"
	"github.com/Azure/ARO-RP/pkg/operator/controllers/ingress"
	"github.com/Azure/ARO-RP/pkg/operator/controllers/machine"
	"github.com/Azure/ARO-RP/pkg/operator/controllers/machinehealthcheck"
	"github.com/Azure/ARO-RP/pkg/operator/controllers/machineset"
	"github.com/Azure/ARO-RP/pkg/operator/controllers/monitoring"
	"github.com/Azure/ARO-RP/pkg/operator/controllers/muo"
	"github.com/Azure/ARO-RP/pkg/operator/controllers/node"
	"github.com/Azure/ARO-RP/pkg/operator/controllers/previewfeature"
	"github.com/Azure/ARO-RP/pkg/operator/controllers/pullsecret"
	"github.com/Azure/ARO-RP/pkg/operator/controllers/rbac"
	"github.com/Azure/ARO-RP/pkg/operator/controllers/routefix"
	"github.com/Azure/ARO-RP/pkg/operator/controllers/storageaccounts"
	"github.com/Azure/ARO-RP/pkg/operator/controllers/subnets"
	"github.com/Azure/ARO-RP/pkg/operator/controllers/workaround"
	"github.com/Azure/ARO-RP/pkg/util/dynamichelper"
	utillog "github.com/Azure/ARO-RP/pkg/util/log"
	// +kubebuilder:scaffold:imports
)

func operator(ctx context.Context, log *logrus.Entry) error {
	role := flag.Arg(1)
	switch role {
	case pkgoperator.RoleMaster, pkgoperator.RoleWorker:
	default:
		return fmt.Errorf("invalid role %s", role)
	}
	isLocalDevelopmentMode := env.IsLocalDevelopmentMode()
	if isLocalDevelopmentMode {
		log.Info("running in local development mode")
	}

	ctrl.SetLogger(utillog.LogrWrapper(log))

	restConfig, err := ctrl.GetConfig()
	if err != nil {
		return err
	}

	mgr, err := ctrl.NewManager(restConfig, ctrl.Options{
		HealthProbeBindAddress: ":8080",
		MetricsBindAddress:     "0", // disabled
		Port:                   8443,
	})
	if err != nil {
		return err
	}

	client := mgr.GetClient()

	kubernetescli, err := kubernetes.NewForConfig(restConfig)
	if err != nil {
		return err
	}
	dh, err := dynamichelper.New(log, restConfig)
	if err != nil {
		return err
	}

	if role == pkgoperator.RoleMaster {
		if err = (genevalogging.NewReconciler(
			log.WithField("controller", genevalogging.ControllerName),
			client, dh)).SetupWithManager(mgr); err != nil {
			return fmt.Errorf("unable to create controller %s: %v", genevalogging.ControllerName, err)
		}
		if err = (clusteroperatoraro.NewReconciler(
			log.WithField("controller", clusteroperatoraro.ControllerName),
			client)).SetupWithManager(mgr); err != nil {
			return fmt.Errorf("unable to create controller %s: %v", clusteroperatoraro.ControllerName, err)
		}
		if err = (pullsecret.NewReconciler(
			log.WithField("controller", pullsecret.ControllerName),
			client)).SetupWithManager(mgr); err != nil {
			return fmt.Errorf("unable to create controller %s: %v", pullsecret.ControllerName, err)
		}
		if err = (alertwebhook.NewReconciler(
			log.WithField("controller", alertwebhook.ControllerName),
			client)).SetupWithManager(mgr); err != nil {
			return fmt.Errorf("unable to create controller %s: %v", alertwebhook.ControllerName, err)
		}
		if err = (workaround.NewReconciler(
			log.WithField("controller", workaround.ControllerName),
			client)).SetupWithManager(mgr); err != nil {
			return fmt.Errorf("unable to create controller %s: %v", workaround.ControllerName, err)
		}
		if err = (routefix.NewReconciler(
			log.WithField("controller", routefix.ControllerName),
			client, dh)).SetupWithManager(mgr); err != nil {
			return fmt.Errorf("unable to create controller %s: %v", routefix.ControllerName, err)
		}
		if err = (monitoring.NewReconciler(
			log.WithField("controller", monitoring.ControllerName),
			client)).SetupWithManager(mgr); err != nil {
			return fmt.Errorf("unable to create controller %s: %v", monitoring.ControllerName, err)
		}
		if err = (rbac.NewReconciler(
			log.WithField("controller", rbac.ControllerName),
			client, dh)).SetupWithManager(mgr); err != nil {
			return fmt.Errorf("unable to create controller %s: %v", rbac.ControllerName, err)
		}
		if err = (dnsmasq.NewClusterReconciler(
			log.WithField("controller", dnsmasq.ClusterControllerName),
			client, dh)).SetupWithManager(mgr); err != nil {
			return fmt.Errorf("unable to create controller %s: %v", dnsmasq.ClusterControllerName, err)
		}
		if err = (dnsmasq.NewMachineConfigReconciler(
			log.WithField("controller", dnsmasq.MachineConfigControllerName),
			client, dh)).SetupWithManager(mgr); err != nil {
			return fmt.Errorf("unable to create controller %s: %v", dnsmasq.MachineConfigControllerName, err)
		}
		if err = (dnsmasq.NewMachineConfigPoolReconciler(
			log.WithField("controller", dnsmasq.MachineConfigPoolControllerName),
			client, dh)).SetupWithManager(mgr); err != nil {
			return fmt.Errorf("unable to create controller %s: %v", dnsmasq.MachineConfigPoolControllerName, err)
		}
		if err = (node.NewReconciler(
			log.WithField("controller", node.ControllerName),
			client, kubernetescli)).SetupWithManager(mgr); err != nil {
			return fmt.Errorf("unable to create controller %s: %v", node.ControllerName, err)
		}
		if err = (subnets.NewReconciler(
			log.WithField("controller", subnets.ControllerName),
			client)).SetupWithManager(mgr); err != nil {
			return fmt.Errorf("unable to create controller %s: %v", subnets.ControllerName, err)
		}
		if err = (machine.NewReconciler(
			log.WithField("controller", machine.ControllerName),
			client, isLocalDevelopmentMode, role)).SetupWithManager(mgr); err != nil {
			return fmt.Errorf("unable to create controller %s: %v", machine.ControllerName, err)
		}
		if err = (banner.NewReconciler(
			log.WithField("controller", banner.ControllerName),
			client)).SetupWithManager(mgr); err != nil {
			return fmt.Errorf("unable to create controller %s: %v", banner.ControllerName, err)
		}
		if err = (machineset.NewReconciler(
			log.WithField("controller", machineset.ControllerName), client)).SetupWithManager(mgr); err != nil {
			return fmt.Errorf("unable to create controller %s: %v", machineset.ControllerName, err)
		}
		if err = (imageconfig.NewReconciler(
			log.WithField("controller", imageconfig.ControllerName),
			client)).SetupWithManager(mgr); err != nil {
			return fmt.Errorf("unable to create controller %s: %v", imageconfig.ControllerName, err)
		}
		if err = (previewfeature.NewReconciler(
			log.WithField("controller", previewfeature.ControllerName),
			client)).SetupWithManager(mgr); err != nil {
			return fmt.Errorf("unable to create controller %s: %v", previewfeature.ControllerName, err)
		}
		if err = (storageaccounts.NewReconciler(
			log.WithField("controller", storageaccounts.ControllerName),
			client)).SetupWithManager(mgr); err != nil {
			return fmt.Errorf("unable to create controller %s: %v", storageaccounts.ControllerName, err)
		}
		if err = (muo.NewReconciler(
			log.WithField("controller", muo.ControllerName),
			client, dh)).SetupWithManager(mgr); err != nil {
			return fmt.Errorf("unable to create controller %s: %v", muo.ControllerName, err)
		}
		if err = (autosizednodes.NewReconciler(
			log.WithField("controller", autosizednodes.ControllerName),
			client)).SetupWithManager(mgr); err != nil {
			return fmt.Errorf("unable to create controller %s: %v", autosizednodes.ControllerName, err)
		}
		if err = (machinehealthcheck.NewReconciler(
			log.WithField("controller", machinehealthcheck.ControllerName),
			client, dh)).SetupWithManager(mgr); err != nil {
			return fmt.Errorf("unable to create controller %s: %v", machinehealthcheck.ControllerName, err)
		}
		if err = (ingress.NewReconciler(
			log.WithField("controller", ingress.ControllerName),
			client)).SetupWithManager(mgr); err != nil {
			return fmt.Errorf("unable to create controller %s: %v", ingress.ControllerName, err)
		}
<<<<<<< HEAD
		if err = guardrails.NewReconciler(arocli, kubernetescli, dh).SetupWithManager(mgr); err != nil {
			return fmt.Errorf("unable to create controller %s: %v", guardrails.ControllerName, err)
=======
		if err = (serviceprincipalchecker.NewReconciler(
			log.WithField("controller", serviceprincipalchecker.ControllerName),
			client, role)).SetupWithManager(mgr); err != nil {
			return fmt.Errorf("unable to create controller %s: %v", serviceprincipalchecker.ControllerName, err)
		}
		if err = (clusterdnschecker.NewReconciler(
			log.WithField("controller", clusterdnschecker.ControllerName),
			client, role)).SetupWithManager(mgr); err != nil {
			return fmt.Errorf("unable to create controller %s: %v", clusterdnschecker.ControllerName, err)
		}
		if err = (ingresscertificatechecker.NewReconciler(
			log.WithField("controller", ingresscertificatechecker.ControllerName),
			client, role)).SetupWithManager(mgr); err != nil {
			return fmt.Errorf("unable to create controller %s: %v", ingresscertificatechecker.ControllerName, err)
>>>>>>> 902ae3f3
		}
	}

	if err = (internetchecker.NewReconciler(
		log.WithField("controller", internetchecker.ControllerName),
		client, role)).SetupWithManager(mgr); err != nil {
		return fmt.Errorf("unable to create controller %s: %v", internetchecker.ControllerName, err)
	}

	// +kubebuilder:scaffold:builder

	log.Info("starting manager")

	if err := mgr.AddHealthzCheck("ready", healthz.Ping); err != nil {
		log.Error(err, "unable to set up health check")
		return err
	}
	if err := mgr.AddReadyzCheck("ready", healthz.Ping); err != nil {
		log.Error(err, "unable to set up ready check")
		return err
	}

	return mgr.Start(ctrl.SetupSignalHandler())
}<|MERGE_RESOLUTION|>--- conflicted
+++ resolved
@@ -200,10 +200,6 @@
 			client)).SetupWithManager(mgr); err != nil {
 			return fmt.Errorf("unable to create controller %s: %v", ingress.ControllerName, err)
 		}
-<<<<<<< HEAD
-		if err = guardrails.NewReconciler(arocli, kubernetescli, dh).SetupWithManager(mgr); err != nil {
-			return fmt.Errorf("unable to create controller %s: %v", guardrails.ControllerName, err)
-=======
 		if err = (serviceprincipalchecker.NewReconciler(
 			log.WithField("controller", serviceprincipalchecker.ControllerName),
 			client, role)).SetupWithManager(mgr); err != nil {
@@ -218,7 +214,11 @@
 			log.WithField("controller", ingresscertificatechecker.ControllerName),
 			client, role)).SetupWithManager(mgr); err != nil {
 			return fmt.Errorf("unable to create controller %s: %v", ingresscertificatechecker.ControllerName, err)
->>>>>>> 902ae3f3
+		}
+		if err = (guardrails.NewReconciler(
+			log.WithField("controller", guardrails.ControllerName),
+			client, dh)).SetupWithManager(mgr); err != nil {
+			return fmt.Errorf("unable to create controller %s: %v", guardrails.ControllerName, err)
 		}
 	}
 
